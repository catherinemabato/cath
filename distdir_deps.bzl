# Copyright 2020 The Bazel Authors. All rights reserved.
#
# Licensed under the Apache License, Version 2.0 (the "License");
# you may not use this file except in compliance with the License.
# You may obtain a copy of the License at
#
#    http:#www.apache.org/licenses/LICENSE-2.0
#
# Unless required by applicable law or agreed to in writing, software
# distributed under the License is distributed on an "AS IS" BASIS,
# WITHOUT WARRANTIES OR CONDITIONS OF ANY KIND, either express or implied.
# See the License for the specific language governing permissions and
# limitations under the License.
"""List the distribution dependencies we need to build Bazel."""

<<<<<<< HEAD
load("@bazel_tools//tools/build_defs/repo:http.bzl", "http_archive")

def dist_http_archive(name, **kwargs):
    """Wraps http_archive but takes sha and urls from DIST_DEPS.

    dist_http_archive wraps an http_archive invocation, but looks up relevant
    information from DIST_DEPS so the user does not have to specify it. It
    always strips sha256 and urls from kwargs.

    Args:
      name: repo name
      **kwargs: see http_archive for allowed args.
    """
    info = DIST_DEPS[name]
    if "patches" not in kwargs:
        kwargs["patches"] = info.get("patches")
    if "patch_args" not in kwargs:
        kwargs["patch_args"] = info.get("patch_args")
    if "strip_prefix" not in kwargs:
        kwargs["strip_prefix"] = info.get("strip_prefix")
    http_archive(
        name = name,
        sha256 = info["sha256"],
        urls = info["urls"],
        **kwargs
    )

=======
>>>>>>> 9a1b1dab
DIST_DEPS = {
    ########################################
    #
    # Runtime language dependencies
    #
    ########################################
    "platforms": {
        "archive": "platforms-0.0.2.tar.gz",
        "sha256": "48a2d8d343863989c232843e01afc8a986eb8738766bfd8611420a7db8f6f0c3",
        "urls": [
            "https://mirror.bazel.build/github.com/bazelbuild/platforms/releases/download/0.0.2/platforms-0.0.2.tar.gz",
            "https://github.com/bazelbuild/platforms/releases/download/0.0.2/platforms-0.0.2.tar.gz",
        ],
        "used_in": [
            "additional_distfiles",
            "test_WORKSPACE_files",
        ],
    },
    "bazel_toolchains": {
        "archive": "bazel-toolchains-3.1.0.tar.gz",
        "sha256": "726b5423e1c7a3866a3a6d68e7123b4a955e9fcbe912a51e0f737e6dab1d0af2",
        "strip_prefix": "bazel-toolchains-3.1.0",
        "urls": [
            "https://mirror.bazel.build/github.com/bazelbuild/bazel-toolchains/releases/download/3.1.0/bazel-toolchains-3.1.0.tar.gz",
            "https://github.com/bazelbuild/bazel-toolchains/releases/download/3.1.0/bazel-toolchains-3.1.0.tar.gz",
        ],
        "used_in": [
            "additional_distfiles",
        ],
    },
    # Keep in sync with src/main/java/com/google/devtools/build/lib/bazel/rules/cpp/cc_configure.WORKSPACE.
    # Keep in sync with src/main/java/com/google/devtools/build/lib/bazel/rules/java/jdk.WORKSPACE.
    # Note: This is not in sync with src/test/java/com/google/devtools/build/lib/blackbox/framework/BlackBoxTestEnvironment.java.
    #       Perhaps it should be.
    "rules_cc": {
        "archive": "b1c40e1de81913a3c40e5948f78719c28152486d.zip",
        "sha256": "d0c573b94a6ef20ef6ff20154a23d0efcb409fb0e1ff0979cec318dfe42f0cdd",
        "strip_prefix": "rules_cc-b1c40e1de81913a3c40e5948f78719c28152486d",
        "urls": [
            "https://mirror.bazel.build/github.com/bazelbuild/rules_cc/archive/b1c40e1de81913a3c40e5948f78719c28152486d.zip",
            "https://github.com/bazelbuild/rules_cc/archive/b1c40e1de81913a3c40e5948f78719c28152486d.zip",
        ],
        "used_in": [
            "additional_distfiles",
            "test_WORKSPACE_files",
        ],
    },
    #################################################
    #
    # Dependencies which are part of the Bazel binary
    #
    #################################################
    "com_google_protobuf": {
        "archive": "v3.13.0.tar.gz",
        "sha256": "9b4ee22c250fe31b16f1a24d61467e40780a3fbb9b91c3b65be2a376ed913a1a",
        "strip_prefix": "protobuf-3.13.0",
        "urls": [
            "https://mirror.bazel.build/github.com/protocolbuffers/protobuf/archive/v3.13.0.tar.gz",
            "https://github.com/protocolbuffers/protobuf/archive/v3.13.0.tar.gz",
        ],
        "patch_args": ["-p1"],
        "patches": ["//third_party/protobuf:3.13.0.patch"],
        "used_in": [
            "additional_distfiles",
            "test_WORKSPACE_files",
        ],
    },
    "com_github_grpc_grpc": {
        "archive": "v1.32.0.tar.gz",
        "sha256": "f880ebeb2ccf0e47721526c10dd97469200e40b5f101a0d9774eb69efa0bd07a",
        "strip_prefix": "grpc-1.32.0",
        "urls": [
            "https://mirror.bazel.build/github.com/grpc/grpc/archive/v1.32.0.tar.gz",
            "https://github.com/grpc/grpc/archive/v1.32.0.tar.gz",
        ],
        "patch_args": ["-p1"],
        "patches": [
            "//third_party/grpc:grpc_1.32.0.patch",
        ],
        "used_in": [
            "additional_distfiles",
            "test_WORKSPACE_files",
        ],
    },
    "c-ares": {
        "archive": "e982924acee7f7313b4baa4ee5ec000c5e373c30.tar.gz",
        "sha256": "e8c2751ddc70fed9dc6f999acd92e232d5846f009ee1674f8aee81f19b2b915a",
        "urls": [
            "https://mirror.bazel.build/github.com/c-ares/c-ares/archive/e982924acee7f7313b4baa4ee5ec000c5e373c30.tar.gz",
            "https://github.com/c-ares/c-ares/archive/e982924acee7f7313b4baa4ee5ec000c5e373c30.tar.gz",
        ],
        "used_in": [
            "additional_distfiles",
            "test_WORKSPACE_files",
        ],
    },
    "re2": {
        "archive": "aecba11114cf1fac5497aeb844b6966106de3eb6.tar.gz",
        "sha256": "9f385e146410a8150b6f4cb1a57eab7ec806ced48d427554b1e754877ff26c3e",
        "urls": [
            "https://mirror.bazel.build/github.com/google/re2/archive/aecba11114cf1fac5497aeb844b6966106de3eb6.tar.gz",
            "https://github.com/google/re2/archive/aecba11114cf1fac5497aeb844b6966106de3eb6.tar.gz",
        ],
        "used_in": [
            "additional_distfiles",
            "test_WORKSPACE_files",
        ],
    },
    "abseil-cpp": {
        "archive": "df3ea785d8c30a9503321a3d35ee7d35808f190d.tar.gz",
        "sha256": "f368a8476f4e2e0eccf8a7318b98dafbe30b2600f4e3cf52636e5eb145aba06a",
        "urls": [
            "https://mirror.bazel.build/github.com/abseil/abseil-cpp/archive/df3ea785d8c30a9503321a3d35ee7d35808f190d.tar.gz",
            "https://github.com/abseil/abseil-cpp/archive/df3ea785d8c30a9503321a3d35ee7d35808f190d.tar.gz",
        ],
        "used_in": [
            "additional_distfiles",
            "test_WORKSPACE_files",
        ],
    },
    ###################################################
    #
    # Build time dependencies for testing and packaging
    #
    ###################################################
    "rules_pkg": {
        "archive": "rules_pkg-0.2.4.tar.gz",
        "sha256": "4ba8f4ab0ff85f2484287ab06c0d871dcb31cc54d439457d28fd4ae14b18450a",
        "urls": [
            "https://mirror.bazel.build/github.com/bazelbuild/rules_pkg/releases/download/0.2.4/rules_pkg-0.2.4.tar.gz",
            "https://github.com/bazelbuild/rules_pkg/releases/download/0.2.4/rules_pkg-0.2.4.tar.gz",
        ],
        "used_in": [
            "additional_distfiles",
        ],
    },
    # for Stardoc
    "io_bazel_rules_sass": {
        "archive": "1.25.0.zip",
        "sha256": "c78be58f5e0a29a04686b628cf54faaee0094322ae0ac99da5a8a8afca59a647",
        "strip_prefix": "rules_sass-1.25.0",
        "urls": [
            "https://mirror.bazel.build/github.com/bazelbuild/rules_sass/archive/1.25.0.zip",
            "https://github.com/bazelbuild/rules_sass/archive/1.25.0.zip",
        ],
        "used_in": [
            "additional_distfiles",
        ],
    },
    # for Stardoc
    "build_bazel_rules_nodejs": {
        "archive": "rules_nodejs-2.2.2.tar.gz",
        "sha256": "f2194102720e662dbf193546585d705e645314319554c6ce7e47d8b59f459e9c",
        "urls": [
            "https://mirror.bazel.build/github.com/bazelbuild/rules_nodejs/releases/download/2.2.2/rules_nodejs-2.2.2.tar.gz",
            "https://github.com/bazelbuild/rules_nodejs/releases/download/2.2.2/rules_nodejs-2.2.2.tar.gz",
        ],
        "used_in": [
            "additional_distfiles",
        ],
    },
}

def _gen_workspace_stanza_impl(ctx):
    if ctx.attr.template and (ctx.attr.preamble or ctx.attr.postamble):
        fail("Can not use template with either preamble or postamble")

    repo_clause = """
maybe(
    http_archive,
    "{repo}",
    sha256 = "{sha256}",
    strip_prefix = {strip_prefix},
    urls = {urls},
)
"""
    repo_stanzas = {}
    for repo in ctx.attr.repos:
        info = DIST_DEPS[repo]
        strip_prefix = info.get("strip_prefix")
        if strip_prefix:
            strip_prefix = "\"%s\"" % strip_prefix
        else:
            strip_prefix = "None"

        repo_stanzas["{%s}" % repo] = repo_clause.format(
            repo = repo,
            archive = info["archive"],
            sha256 = str(info["sha256"]),
            strip_prefix = strip_prefix,
            urls = info["urls"],
        )

    if ctx.attr.template:
        ctx.actions.expand_template(
            output = ctx.outputs.out,
            template = ctx.file.template,
            substitutions = repo_stanzas,
        )
    else:
        content = "\n".join([p.strip() for p in ctx.attr.preamble.strip().split("\n")])
        content += "\n"
        content += "".join(repo_stanzas.values())
        content += "\n"
        content += "\n".join([p.strip() for p in ctx.attr.postamble.strip().split("\n")])
        content += "\n"
        ctx.actions.write(ctx.outputs.out, content)

    return [DefaultInfo(files = depset([ctx.outputs.out]))]

gen_workspace_stanza = rule(
    implementation = _gen_workspace_stanza_impl,
    attrs = {
        "repos": attr.string_list(doc = "Set of repos to inlcude"),
        "out": attr.output(mandatory = True),
        "preamble": attr.string(doc = "Preamble."),
        "postamble": attr.string(doc = "setup rules to follow repos."),
        "template": attr.label(
            doc = "Template WORKSPACE file. May not be used with preable or postamble." +
                  "Repo stanzas can be include with the syntax '{repo name}'.",
            allow_single_file = True,
            mandatory = False,
        ),
    },
)<|MERGE_RESOLUTION|>--- conflicted
+++ resolved
@@ -13,36 +13,6 @@
 # limitations under the License.
 """List the distribution dependencies we need to build Bazel."""
 
-<<<<<<< HEAD
-load("@bazel_tools//tools/build_defs/repo:http.bzl", "http_archive")
-
-def dist_http_archive(name, **kwargs):
-    """Wraps http_archive but takes sha and urls from DIST_DEPS.
-
-    dist_http_archive wraps an http_archive invocation, but looks up relevant
-    information from DIST_DEPS so the user does not have to specify it. It
-    always strips sha256 and urls from kwargs.
-
-    Args:
-      name: repo name
-      **kwargs: see http_archive for allowed args.
-    """
-    info = DIST_DEPS[name]
-    if "patches" not in kwargs:
-        kwargs["patches"] = info.get("patches")
-    if "patch_args" not in kwargs:
-        kwargs["patch_args"] = info.get("patch_args")
-    if "strip_prefix" not in kwargs:
-        kwargs["strip_prefix"] = info.get("strip_prefix")
-    http_archive(
-        name = name,
-        sha256 = info["sha256"],
-        urls = info["urls"],
-        **kwargs
-    )
-
-=======
->>>>>>> 9a1b1dab
 DIST_DEPS = {
     ########################################
     #
