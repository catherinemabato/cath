--- conflicted
+++ resolved
@@ -14,11 +14,6 @@
 package com.google.devtools.build.lib.remote;
 
 import static com.google.common.truth.Truth.assertThat;
-<<<<<<< HEAD
-=======
-import static com.google.common.truth.Truth8.assertThat;
-import static java.nio.charset.StandardCharsets.UTF_8;
->>>>>>> 05e758d4
 import static org.junit.Assert.assertThrows;
 import static org.mockito.Mockito.mock;
 import static org.mockito.Mockito.when;
@@ -39,13 +34,6 @@
 import com.google.devtools.build.lib.analysis.ServerDirectories;
 import com.google.devtools.build.lib.analysis.config.CoreOptions;
 import com.google.devtools.build.lib.authandtls.AuthAndTLSOptions;
-<<<<<<< HEAD
-=======
-import com.google.devtools.build.lib.authandtls.AuthAndTLSOptions.UnresolvedScopedCredentialHelper;
-import com.google.devtools.build.lib.authandtls.BasicHttpAuthenticationEncoder;
-import com.google.devtools.build.lib.authandtls.credentialhelper.CredentialHelperEnvironment;
-import com.google.devtools.build.lib.authandtls.credentialhelper.CredentialHelperProvider;
->>>>>>> 05e758d4
 import com.google.devtools.build.lib.events.Reporter;
 import com.google.devtools.build.lib.exec.BinTools;
 import com.google.devtools.build.lib.exec.ExecutionOptions;
@@ -584,268 +572,4 @@
     assertThat(credentials.getRequestMetadata(URI.create("https://foo.example.org"))).isNotEmpty();
     assertThat(credentials.getRequestMetadata(URI.create("https://bar.example.org"))).isEmpty();
   }
-<<<<<<< HEAD
-=======
-
-  private static void assertRequestMetadata(
-      Map<String, List<String>> requestMetadata, String username, String password) {
-    assertThat(requestMetadata.keySet()).containsExactly("Authorization");
-    assertThat(Iterables.getOnlyElement(requestMetadata.values()))
-        .containsExactly(BasicHttpAuthenticationEncoder.encode(username, password, UTF_8));
-  }
-
-  @Test
-  public void testCredentialHelperProvider() throws Exception {
-    FileSystem fileSystem = new InMemoryFileSystem(DigestHashFunction.SHA256);
-
-    Path workspace = fileSystem.getPath("/workspace");
-    Path pathValue = fileSystem.getPath("/usr/local/bin");
-    pathValue.createDirectoryAndParents();
-
-    CredentialHelperEnvironment credentialHelperEnvironment =
-        CredentialHelperEnvironment.newBuilder()
-            .setEventReporter(new Reporter(new EventBus()))
-            .setWorkspacePath(workspace)
-            .setClientEnvironment(ImmutableMap.of("PATH", pathValue.getPathString()))
-            .setHelperExecutionTimeout(Duration.ZERO)
-            .build();
-    CommandLinePathFactory commandLinePathFactory =
-        new CommandLinePathFactory(fileSystem, ImmutableMap.of("workspace", workspace));
-
-    Path unusedHelper = createExecutable(fileSystem, "/unused/helper");
-
-    Path defaultHelper = createExecutable(fileSystem, "/default/helper");
-    Path exampleComHelper = createExecutable(fileSystem, "/example/com/helper");
-    Path fooExampleComHelper = createExecutable(fileSystem, "/foo/example/com/helper");
-    Path exampleComWildcardHelper = createExecutable(fileSystem, "/example/com/wildcard/helper");
-
-    Path exampleOrgHelper = createExecutable(workspace.getRelative("helpers/example-org"));
-
-    // No helpers.
-    CredentialHelperProvider credentialHelperProvider1 =
-        newCredentialHelperProvider(
-            credentialHelperEnvironment, commandLinePathFactory, ImmutableList.of());
-    assertThat(credentialHelperProvider1.findCredentialHelper(URI.create("https://example.com")))
-        .isEmpty();
-    assertThat(
-            credentialHelperProvider1.findCredentialHelper(URI.create("https://foo.example.com")))
-        .isEmpty();
-
-    // Default helper only.
-    CredentialHelperProvider credentialHelperProvider2 =
-        newCredentialHelperProvider(
-            credentialHelperEnvironment,
-            commandLinePathFactory,
-            ImmutableList.of(defaultHelper.getPathString()));
-    assertThat(
-            credentialHelperProvider2
-                .findCredentialHelper(URI.create("https://example.com"))
-                .get()
-                .getPath())
-        .isEqualTo(defaultHelper);
-    assertThat(
-            credentialHelperProvider2
-                .findCredentialHelper(URI.create("https://foo.example.com"))
-                .get()
-                .getPath())
-        .isEqualTo(defaultHelper);
-
-    // Default and exact match.
-    CredentialHelperProvider credentialHelperProvider3 =
-        newCredentialHelperProvider(
-            credentialHelperEnvironment,
-            commandLinePathFactory,
-            ImmutableList.of(
-                defaultHelper.getPathString(), "example.com=" + exampleComHelper.getPathString()));
-    assertThat(
-            credentialHelperProvider3
-                .findCredentialHelper(URI.create("https://example.com"))
-                .get()
-                .getPath())
-        .isEqualTo(exampleComHelper);
-    assertThat(
-            credentialHelperProvider3
-                .findCredentialHelper(URI.create("https://foo.example.com"))
-                .get()
-                .getPath())
-        .isEqualTo(defaultHelper);
-
-    // Exact match without default.
-    CredentialHelperProvider credentialHelperProvider4 =
-        newCredentialHelperProvider(
-            credentialHelperEnvironment,
-            commandLinePathFactory,
-            ImmutableList.of("example.com=" + exampleComHelper.getPathString()));
-    assertThat(
-            credentialHelperProvider4
-                .findCredentialHelper(URI.create("https://example.com"))
-                .get()
-                .getPath())
-        .isEqualTo(exampleComHelper);
-    assertThat(
-            credentialHelperProvider4.findCredentialHelper(URI.create("https://foo.example.com")))
-        .isEmpty();
-
-    // Multiple scoped helpers with default.
-    CredentialHelperProvider credentialHelperProvider5 =
-        newCredentialHelperProvider(
-            credentialHelperEnvironment,
-            commandLinePathFactory,
-            ImmutableList.of(
-                defaultHelper.getPathString(),
-                "example.com=" + exampleComHelper.getPathString(),
-                "*.foo.example.com=" + fooExampleComHelper.getPathString(),
-                "*.example.com=" + exampleComWildcardHelper.getPathString(),
-                "example.org=%workspace%/helpers/example-org"));
-    assertThat(
-            credentialHelperProvider5
-                .findCredentialHelper(URI.create("https://anotherdomain.com"))
-                .get()
-                .getPath())
-        .isEqualTo(defaultHelper);
-    assertThat(
-            credentialHelperProvider5
-                .findCredentialHelper(URI.create("https://example.com"))
-                .get()
-                .getPath())
-        .isEqualTo(exampleComHelper);
-    assertThat(
-            credentialHelperProvider5
-                .findCredentialHelper(URI.create("https://foo.example.com"))
-                .get()
-                .getPath())
-        .isEqualTo(fooExampleComHelper);
-    assertThat(
-            credentialHelperProvider5
-                .findCredentialHelper(URI.create("https://abc.foo.example.com"))
-                .get()
-                .getPath())
-        .isEqualTo(fooExampleComHelper);
-    assertThat(
-            credentialHelperProvider5
-                .findCredentialHelper(URI.create("https://bar.example.com"))
-                .get()
-                .getPath())
-        .isEqualTo(exampleComWildcardHelper);
-    assertThat(
-            credentialHelperProvider5
-                .findCredentialHelper(URI.create("https://abc.bar.example.com"))
-                .get()
-                .getPath())
-        .isEqualTo(exampleComWildcardHelper);
-    assertThat(
-            credentialHelperProvider5
-                .findCredentialHelper(URI.create("https://example.org"))
-                .get()
-                .getPath())
-        .isEqualTo(exampleOrgHelper);
-
-    // Helpers override.
-    CredentialHelperProvider credentialHelperProvider6 =
-        newCredentialHelperProvider(
-            credentialHelperEnvironment,
-            commandLinePathFactory,
-            ImmutableList.of(
-                // <system .bazelrc>
-                unusedHelper.getPathString(),
-
-                // <user .bazelrc>
-                defaultHelper.getPathString(),
-                "example.com=" + unusedHelper.getPathString(),
-                "*.example.com=" + unusedHelper.getPathString(),
-                "example.org=" + unusedHelper.getPathString(),
-                "*.example.org=" + exampleOrgHelper.getPathString(),
-
-                // <workspace .bazelrc>
-                "*.example.com=" + exampleComWildcardHelper.getPathString(),
-                "example.org=" + exampleOrgHelper.getPathString(),
-                "*.foo.example.com=" + unusedHelper.getPathString(),
-
-                // <command-line>
-                "example.com=" + exampleComHelper.getPathString(),
-                "*.foo.example.com=" + fooExampleComHelper.getPathString()));
-    assertThat(
-            credentialHelperProvider6
-                .findCredentialHelper(URI.create("https://anotherdomain.com"))
-                .get()
-                .getPath())
-        .isEqualTo(defaultHelper);
-    assertThat(
-            credentialHelperProvider6
-                .findCredentialHelper(URI.create("https://example.com"))
-                .get()
-                .getPath())
-        .isEqualTo(exampleComHelper);
-    assertThat(
-            credentialHelperProvider6
-                .findCredentialHelper(URI.create("https://foo.example.com"))
-                .get()
-                .getPath())
-        .isEqualTo(fooExampleComHelper);
-    assertThat(
-            credentialHelperProvider6
-                .findCredentialHelper(URI.create("https://bar.example.com"))
-                .get()
-                .getPath())
-        .isEqualTo(exampleComWildcardHelper);
-    assertThat(
-            credentialHelperProvider6
-                .findCredentialHelper(URI.create("https://example.org"))
-                .get()
-                .getPath())
-        .isEqualTo(exampleOrgHelper);
-    assertThat(
-            credentialHelperProvider6
-                .findCredentialHelper(URI.create("https://foo.example.org"))
-                .get()
-                .getPath())
-        .isEqualTo(exampleOrgHelper);
-  }
-
-  private static Path createExecutable(FileSystem fileSystem, String path) throws IOException {
-    Preconditions.checkNotNull(fileSystem);
-    Preconditions.checkNotNull(path);
-
-    return createExecutable(fileSystem.getPath(path));
-  }
-
-  private static Path createExecutable(Path path) throws IOException {
-    Preconditions.checkNotNull(path);
-
-    path.getParentDirectory().createDirectoryAndParents();
-    try (OutputStream unused = path.getOutputStream()) {
-      // Nothing to do.
-    }
-    path.setExecutable(true);
-
-    return path;
-  }
-
-  private static CredentialHelperProvider newCredentialHelperProvider(
-      CredentialHelperEnvironment credentialHelperEnvironment,
-      CommandLinePathFactory commandLinePathFactory,
-      ImmutableList<String> inputs)
-      throws Exception {
-    Preconditions.checkNotNull(credentialHelperEnvironment);
-    Preconditions.checkNotNull(commandLinePathFactory);
-    Preconditions.checkNotNull(inputs);
-
-    return RemoteModule.newCredentialHelperProvider(
-        credentialHelperEnvironment,
-        commandLinePathFactory,
-        ImmutableList.copyOf(
-            Iterables.transform(inputs, s -> createUnresolvedScopedCredentialHelper(s))));
-  }
-
-  private static UnresolvedScopedCredentialHelper createUnresolvedScopedCredentialHelper(
-      String input) {
-    Preconditions.checkNotNull(input);
-
-    try {
-      return AuthAndTLSOptions.UnresolvedScopedCredentialHelperConverter.INSTANCE.convert(input);
-    } catch (OptionsParsingException e) {
-      throw new IllegalStateException(e);
-    }
-  }
->>>>>>> 05e758d4
 }