--- conflicted
+++ resolved
@@ -60,10 +60,6 @@
   public static String defaultCpu() {
     if (OS.getCurrent() == OS.WINDOWS) {
       return "x64_windows";
-<<<<<<< HEAD
-    } else if (OS.getCurrent() == OS.PPC) {
-      return "ppc";
-=======
     } else if (OS.getCurrent() == OS.LINUX) {
       switch (CPU.getCurrent()) {
         case X86_32:
@@ -79,7 +75,6 @@
         default:
           return "unknown";
         }
->>>>>>> 3978f7cb
     }
     return OS.getCurrent() == OS.DARWIN ? "darwin" : "k8";
   }
