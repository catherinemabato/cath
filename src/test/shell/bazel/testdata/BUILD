load("//:distdir_deps.bzl", "gen_workspace_stanza")

package(default_testonly = True)

filegroup(
    name = "srcs",
    testonly = False,
    srcs = glob(["**"]),
    visibility = ["//src/test/shell/bazel:__pkg__"],
)

filegroup(
    name = "git-repos",
    srcs = [
        "outer-planets-repo.tar.gz",
        "pluto-repo.tar.gz",
        "refetch-repo.tar.gz",
        "strip-prefix-repo.tar.gz",
    ],
    visibility = ["//src/test/shell/bazel:__pkg__"],
)

filegroup(
    name = "embedded_tools_deps_test_data",
    srcs = [
        "//src/test/shell/bazel/testdata:embedded_tools_srcs_deps",
    ],
    visibility = ["//src/test/shell/bazel:__pkg__"],
)

filegroup(
    name = "jdk_http_archives_filegroup",
    srcs = [
        "//src/test/shell/bazel/testdata:jdk_http_archives",
    ],
    visibility = ["//src/test/shell/bazel:__subpackages__"],
)

gen_workspace_stanza(
    name = "workspace_with_rules_java",
    out = "jdk_http_archives",
    repo_clause = """
  name = "{repo}",
  sha256 = "{sha256}",
  strip_prefix = {strip_prefix},
  urls = {urls},
""",
    repos = [
        "remote_java_tools_test",
        "remote_java_tools_test_linux",
        "remote_java_tools_test_windows",
        "remote_java_tools_test_darwin",
        "openjdk11_linux_archive",
        "openjdk11_linux_s390x_archive",
        "openjdk11_darwin_archive",
        "openjdk11_darwin_aarch64_archive",
        "openjdk11_windows_archive",
        "openjdk11_windows_arm64_archive",
    ] + [
        "openjdk%s_%s_archive" % (version, os)
<<<<<<< HEAD
        for os in ("linux", "linux_s390x", "darwin", "darwin_aarch64", "windows", "windows_arm64")
        for version in ("17", "18")
=======
        for version in ("17", "19")
        for os in ("linux", "darwin", "darwin_aarch64", "windows") + (("windows_arm64",) if version != "19" else ())
>>>>>>> c4a60dff
    ],
    template = "jdk_http_archives.tmpl",
    visibility = ["//:__pkg__"],
)

exports_files(["zstd_test_archive.tar.zst"])<|MERGE_RESOLUTION|>--- conflicted
+++ resolved
@@ -58,13 +58,8 @@
         "openjdk11_windows_arm64_archive",
     ] + [
         "openjdk%s_%s_archive" % (version, os)
-<<<<<<< HEAD
-        for os in ("linux", "linux_s390x", "darwin", "darwin_aarch64", "windows", "windows_arm64")
-        for version in ("17", "18")
-=======
         for version in ("17", "19")
-        for os in ("linux", "darwin", "darwin_aarch64", "windows") + (("windows_arm64",) if version != "19" else ())
->>>>>>> c4a60dff
+        for os in ("linux", "linux_s390x", "darwin", "darwin_aarch64", "windows") + (("windows_arm64",) if version != "19" else ())
     ],
     template = "jdk_http_archives.tmpl",
     visibility = ["//:__pkg__"],
