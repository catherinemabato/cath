################### Remote java_tools with embedded javac 11 ###################
http_archive(
    {remote_java_tools_test}
)

http_archive(
    {remote_java_tools_test_linux}
)

http_archive(
    {remote_java_tools_test_windows}
)

http_archive(
    {remote_java_tools_test_darwin}
)

#################################### JDK 11 ####################################
# This must be kept in sync with the top-level WORKSPACE file.
http_archive(
    {openjdk11_linux_archive}
    build_file_content = "java_runtime(name = 'runtime', srcs =  glob(['**']), visibility = ['//visibility:public'])",
)

# This must be kept in sync with the top-level WORKSPACE file.
http_archive(
    {openjdk11_linux_s390x_archive}
    build_file_content = "java_runtime(name = 'runtime', srcs =  glob(['**']), visibility = ['//visibility:public'])",
)

# This must be kept in sync with the top-level WORKSPACE file.
http_archive(
    {openjdk11_darwin_archive}
    build_file_content = "java_runtime(name = 'runtime', srcs =  glob(['**']), visibility = ['//visibility:public'])",
)

# This must be kept in sync with the top-level WORKSPACE file.
http_archive(
    {openjdk11_darwin_aarch64_archive}
    build_file_content = "java_runtime(name = 'runtime', srcs =  glob(['**']), visibility = ['//visibility:public'])",
)

# This must be kept in sync with the top-level WORKSPACE file.
http_archive(
    {openjdk11_windows_archive}
    build_file_content = "java_runtime(name = 'runtime', srcs =  glob(['**']), visibility = ['//visibility:public'])",
)

# This must be kept in sync with the top-level WORKSPACE file.
http_archive(
    {openjdk11_windows_arm64_archive}
    build_file_content = "java_runtime(name = 'runtime', srcs =  glob(['**']), visibility = ['//visibility:public'])",
)

#################################### JDK 17 ####################################
# This must be kept in sync with the top-level WORKSPACE file.
http_archive(
    {openjdk17_linux_archive}
    build_file_content = """
java_runtime(name = 'runtime', srcs =  glob(['**']), visibility = ['//visibility:public'])
exports_files(["WORKSPACE"], visibility = ["//visibility:public"])
""",
)

# This must be kept in sync with the top-level WORKSPACE file.
http_archive(
    {openjdk17_linux_s390x_archive}
    build_file_content = """
java_runtime(name = 'runtime', srcs =  glob(['**']), visibility = ['//visibility:public'])
exports_files(["WORKSPACE"], visibility = ["//visibility:public"])
""",
)

# This must be kept in sync with src/test/shell/bazel/testdata/jdk_http_archives.
http_archive(
    {openjdk17_darwin_archive}
    build_file_content = """
java_runtime(name = 'runtime', srcs =  glob(['**']), visibility = ['//visibility:public'])
exports_files(["WORKSPACE"], visibility = ["//visibility:public"])
""",
)

# This must be kept in sync with src/test/shell/bazel/testdata/jdk_http_archives.
http_archive(
    {openjdk17_darwin_aarch64_archive}
    build_file_content = """
java_runtime(name = 'runtime', srcs =  glob(['**']), visibility = ['//visibility:public'])
exports_files(["WORKSPACE"], visibility = ["//visibility:public"])
""",
)

# This must be kept in sync with src/test/shell/bazel/testdata/jdk_http_archives.
http_archive(
    {openjdk17_windows_archive}
    build_file_content = """
java_runtime(name = 'runtime', srcs =  glob(['**']), visibility = ['//visibility:public'])
exports_files(["WORKSPACE"], visibility = ["//visibility:public"])
""",
)

# This must be kept in sync with src/test/shell/bazel/testdata/jdk_http_archives.
http_archive(
    {openjdk17_windows_arm64_archive}
    build_file_content = """
java_runtime(name = 'runtime', srcs =  glob(['**']), visibility = ['//visibility:public'])
exports_files(["WORKSPACE"], visibility = ["//visibility:public"])
""",
)

<<<<<<< HEAD
#################################### JDK 18 ####################################
# This must be kept in sync with the top-level WORKSPACE file.
http_archive(
    {openjdk18_linux_archive}
    build_file_content = """
java_runtime(name = 'runtime', srcs =  glob(['**']), visibility = ['//visibility:public'])
exports_files(["WORKSPACE"], visibility = ["//visibility:public"])
""",
)

# This must be kept in sync with the top-level WORKSPACE file.
http_archive(
    {openjdk18_linux_s390x_archive}
    build_file_content = """
java_runtime(name = 'runtime', srcs =  glob(['**']), visibility = ['//visibility:public'])
exports_files(["WORKSPACE"], visibility = ["//visibility:public"])
""",
)

# This must be kept in sync with src/test/shell/bazel/testdata/jdk_http_archives.
=======
#################################### JDK 19 ####################################
>>>>>>> c4a60dff
http_archive(
    {openjdk19_linux_archive}
    build_file_content = """
java_runtime(name = 'runtime', srcs =  glob(['**']), visibility = ['//visibility:public'])
exports_files(["WORKSPACE"], visibility = ["//visibility:public"])
""",
)

http_archive(
    {openjdk19_darwin_archive}
    build_file_content = """
java_runtime(name = 'runtime', srcs =  glob(['**']), visibility = ['//visibility:public'])
exports_files(["WORKSPACE"], visibility = ["//visibility:public"])
""",
)

http_archive(
    {openjdk19_darwin_aarch64_archive}
    build_file_content = """
java_runtime(name = 'runtime', srcs =  glob(['**']), visibility = ['//visibility:public'])
exports_files(["WORKSPACE"], visibility = ["//visibility:public"])
""",
)

http_archive(
    {openjdk19_windows_archive}
    build_file_content = """
java_runtime(name = 'runtime', srcs =  glob(['**']), visibility = ['//visibility:public'])
exports_files(["WORKSPACE"], visibility = ["//visibility:public"])
""",
)<|MERGE_RESOLUTION|>--- conflicted
+++ resolved
@@ -107,11 +107,9 @@
 """,
 )
 
-<<<<<<< HEAD
-#################################### JDK 18 ####################################
-# This must be kept in sync with the top-level WORKSPACE file.
+#################################### JDK 19 ####################################
 http_archive(
-    {openjdk18_linux_archive}
+    {openjdk19_linux_archive}
     build_file_content = """
 java_runtime(name = 'runtime', srcs =  glob(['**']), visibility = ['//visibility:public'])
 exports_files(["WORKSPACE"], visibility = ["//visibility:public"])
@@ -120,19 +118,7 @@
 
 # This must be kept in sync with the top-level WORKSPACE file.
 http_archive(
-    {openjdk18_linux_s390x_archive}
-    build_file_content = """
-java_runtime(name = 'runtime', srcs =  glob(['**']), visibility = ['//visibility:public'])
-exports_files(["WORKSPACE"], visibility = ["//visibility:public"])
-""",
-)
-
-# This must be kept in sync with src/test/shell/bazel/testdata/jdk_http_archives.
-=======
-#################################### JDK 19 ####################################
->>>>>>> c4a60dff
-http_archive(
-    {openjdk19_linux_archive}
+    {openjdk19_linux_s390x_archive}
     build_file_content = """
 java_runtime(name = 'runtime', srcs =  glob(['**']), visibility = ['//visibility:public'])
 exports_files(["WORKSPACE"], visibility = ["//visibility:public"])
