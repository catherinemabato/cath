load("@bazel_skylib//rules:write_file.bzl", "write_file")
load("//:workspace_deps.bzl", "gen_workspace_stanza")
load("//src/tools/bzlmod:utils.bzl", "get_canonical_repo_name")

package(default_visibility = ["//visibility:private"])

filegroup(
    name = "srcs",
    srcs = glob(["**"]) + [
        "//src/test/shell/bazel/android:srcs",
        "//src/test/shell/bazel/apple:srcs",
        "//src/test/shell/bazel/remote:srcs",
        "//src/test/shell/bazel/testdata:srcs",
        "//tools/aquery_differ:srcs",
    ],
    visibility = ["//src/test/shell:__pkg__"],
)

gen_workspace_stanza(
    name = "rules_license_stanza",
    out = "rules_license_stanza.txt",
    repos = [
        "rules_license",
    ],
)

filegroup(
    name = "test-deps",
    testonly = 1,
    srcs = [
        ":rules_license_stanza.txt",
        ":test-deps-wo-bazel",
        "//src:bazel",
        "//src/test/shell:bin/bazel",
<<<<<<< HEAD
=======
        "//third_party/protobuf:add_python_loads.patch",
        "//third_party/protobuf:add_rules_shell_loads.patch",
        "//third_party/protobuf:proto_info_bzl_deps.patch",
        "//third_party/protobuf:remove_rules_rust.patch",
>>>>>>> 788b6080
    ],
    visibility = [
        "//src/main/starlark/tests/builtins_bzl:__subpackages__",
        "//src/test/shell:__subpackages__",
        "//src/test/tools/bzlmod:__subpackages__",
    ],
)

filegroup(
    name = "test-deps-wo-bazel",
    testonly = 1,
    srcs = [
        "cc_api_rules.bzl",
        "coverage_helpers.sh",
        "remote_helpers.sh",
        "testing_server.py",
        ":hamcrest_jar",
        ":junit_jar",
        "//examples:srcs",
        "//src/conditions:srcs",
        "//src/java_tools/buildjar/java/com/google/devtools/build/buildjar/genclass:GenClass_deploy.jar",
        "//src/java_tools/junitrunner/java/com/google/testing/junit/runner:Runner_deploy.jar",
        "//src/main/tools:linux-sandbox",
        "//src/main/tools:process-wrapper",
        "//src/test/shell:bashunit",
        "//src/test/shell:integration_test_setup.sh",
        "//src/test/shell:testenv.sh",
        "//src/tools/singlejar",
        "//third_party:srcs",
        "//third_party/ijar",
        "//tools:srcs",
        "@bazel_skylib//:test_deps",
        "@bazel_tools//tools/jdk:current_java_runtime",
    ],
    visibility = [
        "//src/test/shell:__subpackages__",
    ],
)

genrule(
    name = "junit_jar",
    srcs = ["@maven//:junit_junit_file"],
    outs = ["junit.jar"],
    cmd = "cp $< $@",
)

genrule(
    name = "hamcrest_jar",
    srcs = ["@maven//:org_hamcrest_hamcrest_core_file"],
    outs = ["hamcrest.jar"],
    cmd = "cp $< $@",
)

sh_test(
    name = "bazel_symlink_test",
    size = "medium",
    srcs = ["bazel_symlink_test.sh"],
    data = [
        ":test-deps",
        "@bazel_tools//tools/bash/runfiles",
    ],
)

sh_test(
    name = "bazel_example_test",
    size = "large",
    srcs = ["bazel_example_test.sh"],
    args = ["$(JAVABASE)"],
    data = [
        ":test-deps",
        "@bazel_tools//tools/bash/runfiles",
    ],
    shard_count = 3,
    tags = [
        "no_windows",
        "requires-network",  # Fetches Python toolchains on systems where supported
    ],
    toolchains = ["@bazel_tools//tools/jdk:current_java_runtime"],
)

sh_test(
    name = "bazel_windows_example_test",
    size = "large",
    srcs = ["bazel_windows_example_test.sh"],
    data = [
        ":test-deps",
        "@bazel_tools//tools/bash/runfiles",
    ],
)

sh_test(
    name = "cpp_darwin_integration_test",
    size = "large",
    srcs = ["cpp_darwin_integration_test.sh"],
    data = [
        ":test-deps",
    ],
    tags = [
        "no_windows",  # darwin-specific test
        "requires-network",  # For Bzlmod
    ],
)

sh_test(
    name = "bazel_tools_test",
    size = "large",
    srcs = ["bazel_tools_test.sh"],
    data = [
        ":test-deps",
    ],
    tags = [
        "no_windows",  # objc-specific test
    ],
)

sh_test(
    name = "bazel_embedded_starlark_test",
    size = "medium",
    srcs = ["bazel_embedded_starlark_test.sh"],
    data = [":test-deps"],
    tags = [
        "no_windows",  # TODO(laszlocsomor): make this run on Windows
    ],
)

sh_test(
    name = "bazel_random_characters_test",
    size = "large",
    srcs = ["bazel_random_characters_test.sh"],
    data = [
        ":test-deps",
        "@bazel_tools//tools/bash/runfiles",
    ],
    tags = ["requires-network"],  # Fetches Python toolchains on systems where supported
)

sh_test(
    name = "bazel_wrapper_test",
    srcs = ["bazel_wrapper_test.sh"],
    data = [
        ":test-deps",
        "//scripts/packages:wrapper",
        "@bazel_tools//tools/bash/runfiles",
    ],
    tags = [
        "no_windows",  # wrapper is not used on Windows
    ],
)

sh_test(
    name = "bazel_java_test_no_windows",
    size = "large",
    timeout = "eternal",
    srcs = ["bazel_java_test_no_windows.sh"],
    data = [
        ":test-deps",
    ],
    tags = [
        "no_windows",
    ],
)

sh_test(
    name = "bazel_java_test_defaults",
    srcs = ["bazel_java_test_defaults.sh"],
    data = [
        ":test-deps",
        "@bazel_tools//tools/bash/runfiles",
    ],
    tags = [
        # bzlmod usage requires network
        "requires-network",
    ],
)

sh_test(
    name = "bazel_java_test_defaults_prebuilt",
    srcs = ["bazel_java_test_defaults_prebuilt.sh"],
    data = [
        ":test-deps",
        "@bazel_tools//tools/bash/runfiles",
    ],
    tags = ["requires-network"],  # Fetches Python toolchains on systems where supported
    target_compatible_with = select({
        "@platforms//os:linux": ["@platforms//cpu:x86_64"],
        "@platforms//os:macos": [],
        "@platforms//os:windows": [],
        "//conditions:default": ["@platforms//:incompatible"],
    }),
)

write_file(
    name = "gen_rules_java_repo_name",
    out = "RULES_JAVA_REPO_NAME",
    content = [get_canonical_repo_name("@rules_java")],
)

sh_test(
    name = "bazel_java17_test",
    srcs = ["bazel_java17_test.sh"],
    args = [
        # java_tools zip to test
        "$(rlocationpath //src:java_tools_java8.zip)",
        "$(rlocationpath //src:java_tools_prebuilt_java8.zip)",
    ],
    data = [
        ":gen_rules_java_repo_name",
        ":test-deps",
        # Use java_tools compiled at Java language 8 instead (aligned with the
        # default compilation level of java_tools). For the purpose
        # of this test, we need java_tools to be running with runtime >11 to
        # test the failure modes of incompatible system classpaths.
        "//src:java_tools_prebuilt_java8.zip",
        "//src:java_tools_java8.zip",
        "@bazel_tools//tools/bash/runfiles",
    ],
    tags = ["local"],
)

sh_test(
    name = "bazel_rules_java_override_test",
    srcs = ["bazel_rules_java_override_test.sh"],
    data = [
        ":gen_rules_java_repo_name",
        ":test-deps",
        "@bazel_tools//tools/bash/runfiles",
    ],
)

sh_test(
    name = "bazel_java_test",
    # TODO(iirina): Investigate if the 'large' and 'eternal' values still apply.
    size = "large",
    timeout = "eternal",
    srcs = ["bazel_java_test.sh"],
    args = [
        "released",
        "released",
    ],
    data = [
        ":gen_rules_java_repo_name",
        ":test-deps",
        "@bazel_tools//tools/bash/runfiles",
    ],
    exec_compatible_with = ["//:highcpu_machine"],
    shard_count = 2,
    tags = [
        "requires-network",  # For Bzlmod
    ],
)

JAVA_VERSIONS = ("11", "17", "21")

JAVA_VERSIONS_COVERAGE = ("11", "17", "21")

[
    sh_test(
        name = "bazel_java_test_jdk" + java_version + "_toolchain_head",
        size = "large",
        timeout = "eternal",
        srcs = ["bazel_java_test.sh"],
        args = [
            # java_tools zips to test
            "$(rlocationpath %s)" % ("//src:java_tools_zip" if java_version == "21" else "//src:java_tools_java8.zip"),
            "$(rlocationpath %s)" % ("//src:java_tools_prebuilt_zip" if java_version == "21" else "//src:java_tools_prebuilt_java8.zip"),
            # --java_language_version value
            java_version,
            # --java_runtime_version value
            java_version,
        ],
        data = [
            ":gen_rules_java_repo_name",
            ":test-deps",
            "//src:java_tools_zip" if java_version == "21" else "//src:java_tools_java8.zip",
            "//src:java_tools_prebuilt_zip" if java_version == "21" else "//src:java_tools_prebuilt_java8.zip",
            "@bazel_tools//tools/bash/runfiles",
        ],
        exec_compatible_with = ["//:highcpu_machine"],
        shard_count = 2,
        tags = [
            "requires-network",  # For Bzlmod
        ],
    )
    for java_version in JAVA_VERSIONS
]

[
    sh_test(
        name = "bazel_java_test_local_java_tools_jdk" + java_version,
        size = "large",
        timeout = "eternal",
        srcs = ["bazel_java_test.sh"],
        args = [
            # java_tools zips to test
            "$(LOCAL_JAVA_TOOLS_ZIP_PATH)",
            "$(LOCAL_JAVA_TOOLS_PREBUILT_ZIP_PATH)",
            # --java_language_version value
            java_version,
            # --java_runtime_version value
            java_version,
        ],
        data = [
            ":gen_rules_java_repo_name",
            ":test-deps",
            "@bazel_tools//tools/bash/runfiles",
        ],
        tags = [
            # This test is only run by the java_tools binaries pipeline.
            "manual",
            "requires-network",  # For Bzlmod
        ],
    )
    for java_version in JAVA_VERSIONS
]

sh_test(
    name = "bazel_android_tools_test",
    size = "small",
    srcs = ["bazel_android_tools_test.sh"],
    data = [
        ":test-deps",
        "//tools/android/runtime_deps:android_tools.tar",
        "@bazel_tools//tools/bash/runfiles",
    ],
    tags = ["no_windows"],
)

sh_test(
    name = "bazel_java_tools_test",
    size = "large",
    srcs = ["bazel_java_tools_test.sh"],
    data = [
        ":test-deps",
        "//src:java_tools.zip",
        "//src:java_tools_prebuilt.zip",
        "@bazel_tools//tools/bash/runfiles",
    ],
    tags = [
        "requires-network",  # For Bzlmod
    ],
)

sh_test(
    name = "bazel_java_tools_dist_test",
    srcs = ["bazel_java_tools_dist_test.sh"],
    data = [
        ":test-deps",
        "//src:java_tools_dist.zip",
        "@bazel_tools//tools/bash/runfiles",
    ],
)

# TODO(b/324251617): downgrade test size to "large" once we no longer use Intel VMs
sh_test(
    name = "bazel_proto_library_test",
    size = "enormous",  # Downloads and compiles protobuf for *every* *test* *case*
    srcs = ["bazel_proto_library_test.sh"],
    data = [":test-deps"],
    exec_compatible_with = ["//:highcpu_machine"],
    shard_count = 2,
    tags = [
        "no_windows",  # Doesn't work on Windows for unknown reason
        "requires-network",  # Allow this test to access internet to fetch rules_proto dependencies.
    ],
)

sh_test(
    name = "bazel_build_event_stream_test",
    size = "medium",
    srcs = ["bazel_build_event_stream_test.sh"],
    data = [
        ":test-deps",
        "@bazel_tools//tools/bash/runfiles",
    ],
    tags = ["no_windows"],
)

sh_test(
    name = "bazel_ui_test",
    size = "medium",
    srcs = ["bazel_ui_test.sh"],
    data = [
        ":test-deps",
        "@bazel_tools//tools/bash/runfiles",
    ],
)

sh_test(
    name = "bazel_rules_test",
    size = "large",
    srcs = ["bazel_rules_test.sh"],
    data = [
        ":test-deps",
        "@bazel_tools//tools/bash/runfiles",
    ],
    shard_count = 3,
    tags = ["requires-network"],
)

sh_test(
    name = "bazel_rules_java_test",
    srcs = ["bazel_rules_java_test.sh"],
    data = [
        ":test-deps",
        "@bazel_tools//tools/bash/runfiles",
    ],
    tags = ["requires-network"],  # Fetches Python toolchains on systems where supported
)

sh_test(
    name = "bazel_rules_cc_test",
    timeout = "eternal",
    srcs = ["bazel_rules_cc_test.sh"],
    data = [
        ":test-deps",
        "@bazel_tools//tools/bash/runfiles",
    ],
)

sh_test(
    name = "bazel_test_test",
    timeout = "long",
    srcs = ["bazel_test_test.sh"],
    data = [":test-deps"],
    shard_count = 3,
    tags = [
        "no-sandbox",
        "no_windows",
        "requires-network",  # For Bzlmod
    ],
)

sh_test(
    name = "bazel_spawnstats_test",
    srcs = ["bazel_spawnstats_test.sh"],
    data = [":test-deps"],
    tags = ["no_windows"],
)

sh_test(
    name = "bazel_coverage_cc_released_test_gcc",
    srcs = ["bazel_coverage_cc_test_gcc.sh"],
    args = ["released"],
    data = [":test-deps"],
    tags = [
        "no_windows",
    ],
)

sh_test(
    name = "bazel_coverage_cc_head_test_gcc",
    srcs = ["bazel_coverage_cc_test_gcc.sh"],
    args = [
        "tools/test/CoverageOutputGenerator/java/com/google/devtools/coverageoutputgenerator/coverage",
    ],
    data = [
        ":test-deps",
        "//tools/test/CoverageOutputGenerator/java/com/google/devtools/coverageoutputgenerator:coverage_output_generator_repo",
    ],
    tags = [
        "no_windows",
    ],
)

sh_test(
    name = "bazel_coverage_cc_head_test_llvm",
    srcs = ["bazel_coverage_cc_test_llvm.sh"],
    args = [
        "tools/test/CoverageOutputGenerator/java/com/google/devtools/coverageoutputgenerator/coverage",
    ],
    data = [
        ":test-deps",
        "//tools/test/CoverageOutputGenerator/java/com/google/devtools/coverageoutputgenerator:coverage_output_generator_repo",
    ],
    tags = [
        "no_windows",
    ],
)

sh_test(
    name = "bazel_coverage_cc_released_test_llvm",
    srcs = ["bazel_coverage_cc_test_llvm.sh"],
    args = ["released"],
    data = [":test-deps"],
    tags = [
        "no_windows",
    ],
)

sh_test(
    name = "bazel_coverage_java_test",
    size = "large",
    srcs = ["bazel_coverage_java_test.sh"],
    args = [
        "released",
        "released",
        "released",
    ],
    data = [
        ":gen_rules_java_repo_name",
        ":test-deps",
    ],
    tags = [
        "no_windows",
    ],
)

# Test java coverage with the java_toolchain in the released java_tools versions.
[
    sh_test(
        name = "bazel_coverage_java_jdk" + java_version + "_toolchain_released_test",
        size = "large",
        srcs = ["bazel_coverage_java_test.sh"],
        args = [
            # java_tools zip to test
            "released",
            "released",
            # coverage_report_generator to test
            "released",
            # --java_runtime_version value
            java_version,
        ],
        data = [
            ":gen_rules_java_repo_name",
            ":test-deps",
        ],
        tags = [
            "no_windows",
            "requires-network",  # Fetches Python toolchains on systems where supported
        ],
    )
    for java_version in JAVA_VERSIONS_COVERAGE
]

# Test java coverage with the java_toolchain in the java_tools zip built at head.
[
    sh_test(
        name = "bazel_coverage_java_jdk" + java_version + "_toolchain_head_test",
        size = "large",
        srcs = ["bazel_coverage_java_test.sh"],
        args = [
            # java_tools zips to test
            "$(rlocationpath %s)" % ("//src:java_tools_zip" if java_version == "21" else "//src:java_tools_java8.zip"),
            "$(rlocationpath %s)" % ("//src:java_tools_prebuilt_zip" if java_version == "21" else "//src:java_tools_prebuilt_java8.zip"),
            # WORKSPACE file of the coverage output generator repo to test
            "$(rlocationpath //tools/test/CoverageOutputGenerator/java/com/google/devtools/coverageoutputgenerator:coverage_empty_workspace)",
            # --java_runtime_version value
            java_version,
        ],
        data = [
            ":gen_rules_java_repo_name",
            ":test-deps",
            "//src:java_tools_prebuilt_zip" if java_version == "21" else "//src:java_tools_prebuilt_java8.zip",
            "//src:java_tools_zip" if java_version == "21" else "//src:java_tools_java8.zip",
            "//tools/test/CoverageOutputGenerator/java/com/google/devtools/coverageoutputgenerator:coverage_empty_workspace",
            "//tools/test/CoverageOutputGenerator/java/com/google/devtools/coverageoutputgenerator:coverage_output_generator_repo%s" % ("" if java_version == "21" else "_java8"),
        ],
        tags = ["no_windows"],
    )
    for java_version in JAVA_VERSIONS_COVERAGE
]

sh_test(
    name = "bazel_coverage_py_test",
    srcs = ["bazel_coverage_py_test.sh"],
    data = [":test-deps"],
    tags = [
        "no_windows",
        "requires-network",  # Fetches Python toolchains on systems where supported
    ],
)

sh_test(
    name = "bazel_coverage_hermetic_py_test",
    srcs = ["bazel_coverage_hermetic_py_test.sh"],
    data = [":test-deps"],
    tags = [
        "manual",  # Bug: https://github.com/bazelbuild/rules_python/issues/2248
        "no_windows",
    ],
)

sh_test(
    name = "bazel_coverage_sh_test",
    srcs = ["bazel_coverage_sh_test.sh"],
    data = [":test-deps"],
    tags = [
        "no_windows",
        "requires-network",  # Fetches Python toolchains on systems where supported
    ],
)

sh_test(
    name = "bazel_coverage_starlark_test",
    srcs = ["bazel_coverage_starlark_test.sh"],
    data = [":test-deps"],
    tags = [
        "no_windows",
        "requires-network",  # Fetches Python toolchains on systems where supported
    ],
)

sh_test(
    name = "bazel_coverage_compatibility_test",
    srcs = ["bazel_coverage_compatibility_test.sh"],
    data = [":test-deps"],
    tags = [
        "no_windows",
    ],
)

sh_test(
    name = "bazel_cc_code_coverage_test",
    srcs = ["bazel_cc_code_coverage_test.sh"],
    data = [":test-deps"],
    tags = [
        # C++ coverage is not supported on macOS yet.
        "no_macos",
        "no_windows",
    ],
)

sh_test(
    name = "bazel_thinlto_test",
    srcs = ["bazel_thinlto_test.sh"],
    data = [":test-deps"],
    tags = [
        "no_windows",
    ],
)

sh_test(
    name = "bazel_thinlto_obj_dir_test",
    srcs = ["bazel_thinlto_obj_dir_test.sh"],
    data = [":test-deps"],
    tags = [
        "no_1804",
        "no_windows",
    ],
)

sh_test(
    name = "bazel_layering_check_test",
    srcs = ["bazel_layering_check_test.sh"],
    data = [":test-deps"],
    tags = [
        "no_windows",
    ],
)

sh_test(
    name = "bazel_localtest_test",
    srcs = ["bazel_localtest_test.sh"],
    data = [":test-deps"],
    tags = [
        "no-sandbox",
        "no_windows",
    ],
)

sh_test(
    name = "bazel_package_loader_test",
    srcs = ["bazel_package_loader_test.sh"],
    data = [
        ":test-deps",
        "//src/main/java/com/google/devtools/build/lib/skyframe/packages/testing:BazelPackageLoaderTester",
    ],
    tags = [
        "no_windows",
        "requires-network",
    ],
)

sh_test(
    name = "bazel_permissions_test",
    size = "small",
    srcs = ["bazel_permissions_test.sh"],
    data = [":test-deps"],
    tags = ["no_windows"],
    deps = ["@bazel_tools//tools/bash/runfiles"],
)

sh_test(
    name = "bazel_execute_testlog",
    srcs = ["bazel_execute_testlog.sh"],
    data = [":test-deps"],
    tags = ["no_windows"],
)

sh_test(
    name = "allowlist_test",
    size = "medium",
    srcs = ["allowlist_test.sh"],
    data = [":test-deps"],
    shard_count = 3,
    tags = ["no_windows"],
)

genquery(
    name = "embedded_tools_deps",
    expression = "kind(\"cc_(binary|library)\", deps(//src:embedded_tools_jdk_allmodules_srcs))",
    scope = ["//src:embedded_tools_jdk_allmodules_srcs"],
)

sh_test(
    name = "embedded_tools_deps_test",
    size = "medium",
    srcs = ["embedded_tools_deps_test.sh"],
    data = [
        ":embedded_tools_deps",
        ":test-deps",
        "//src/test/shell/bazel/testdata:embedded_tools_deps_test_data",
    ],
    tags = ["no_windows"],
)

sh_test(
    name = "bazel_docgen_test",
    size = "large",
    srcs = ["bazel_docgen_test.sh"],
    data = ["//src/main/java/com/google/devtools/build/lib:generated_docs"],
    tags = ["no_windows"],
    deps = ["@bazel_tools//tools/bash/runfiles"],
)

sh_test(
    name = "external_starlark_execute_test",
    size = "large",
    srcs = ["external_starlark_execute_test.sh"],
    data = [":test-deps"],
    shard_count = 2,
    tags = ["no_windows"],
)

sh_test(
    name = "external_correctness_test",
    size = "large",
    srcs = ["external_correctness_test.sh"],
    data = [":test-deps"],
    tags = ["no_windows"],
)

sh_test(
    name = "external_integration_test",
    size = "large",
    srcs = ["external_integration_test.sh"],
    data = [
        ":test-deps",
        "//src/test/shell/bazel/testdata:zstd_test_archive.tar.zst",
    ],
    shard_count = 15,
    tags = [
        "no_windows",
        "requires-network",
    ],
)

sh_test(
    name = "external_patching_test",
    size = "medium",
    srcs = ["external_patching_test.sh"],
    data = [
        ":test-deps",
        "@bazel_tools//tools/bash/runfiles",
    ],
    shard_count = 3,
)

sh_test(
    name = "external_remote_file_test",
    size = "medium",
    srcs = ["external_remote_file_test.sh"],
    data = [
        ":test-deps",
        "@bazel_tools//tools/bash/runfiles",
    ],
    shard_count = 3,
)

sh_test(
    name = "external_path_test",
    size = "medium",
    srcs = ["external_path_test.sh"],
    data = [
        ":test-deps",
        "@bazel_tools//tools/bash/runfiles",
    ],
    shard_count = 6,
    tags = ["no_windows"],
)

sh_test(
    name = "starlark_git_repository_test",
    size = "large",
    srcs = ["starlark_git_repository_test.sh"],
    data = [
        ":test-deps",
        "//src/test/shell/bazel/testdata:git-repos",
        "@bazel_tools//tools/bash/runfiles",
    ],
    exec_compatible_with = ["//:highcpu_machine"],
)

sh_test(
    name = "local_repository_test",
    size = "large",
    srcs = ["local_repository_test.sh"],
    data = [":test-deps"],
    shard_count = 3,
    tags = [
        "no_windows",
        "requires-network",  # Fetches Python toolchains on systems where supported
    ],
)

sh_test(
    name = "cross_repository_test",
    size = "large",
    srcs = ["cross_repository_test.sh"],
    data = [":test-deps"],
    tags = ["no_windows"],
)

sh_test(
    name = "external_starlark_load_test",
    size = "large",
    srcs = ["external_starlark_load_test.sh"],
    data = [":test-deps"],
    shard_count = 6,
    tags = ["no_windows"],
)

sh_test(
    name = "repository_abort_test",
    size = "large",
    srcs = ["repository_abort_test.sh"],
    data = [
        ":test-deps",
    ],
    tags = ["no_windows"],
)

sh_test(
    name = "starlark_repository_test",
    size = "large",
    srcs = ["starlark_repository_test.sh"],
    data = [
        ":test-deps",
        "@bazel_tools//tools/bash/runfiles",
    ],
    shard_count = 10,
    tags = [
        "requires-network",
    ],
)

sh_test(
    name = "starlark_rule_test",
    size = "large",
    srcs = ["starlark_rule_test.sh"],
    data = [":test-deps"],
    tags = ["no_windows"],
)

sh_test(
    name = "tags_propagation_starlark_test",
    size = "large",
    srcs = ["tags_propagation_starlark_test.sh"],
    data = [":test-deps"],
    tags = ["no_windows"],
)

sh_test(
    name = "tags_propagation_native_test",
    size = "large",
    srcs = ["tags_propagation_native_test.sh"],
    data = [":test-deps"],
    tags = ["no_windows"],
)

sh_test(
    name = "disk_cache_test",
    size = "small",
    srcs = ["disk_cache_test.sh"],
    data = [":test-deps"],
    tags = ["no_windows"],
)

sh_test(
    name = "runfiles_test",
    size = "medium",
    srcs = ["runfiles_test.sh"],
    data = [":test-deps"],
    tags = [
        "no_windows",
        "requires-network",
    ],
)

sh_test(
    name = "empty_package_test",
    srcs = ["empty_package.sh"],
    data = [":test-deps"],
    tags = ["no_windows"],
)

sh_test(
    name = "location_test",
    srcs = ["location_test.sh"],
    data = [":test-deps"],
    tags = ["no_windows"],
)

# To run this test, ensure that maven_dependency_plugin() and
# android_repositories() in WORKSPACE are uncommented.
sh_test(
    name = "maven_starlark_test",
    size = "medium",
    srcs = ["maven_starlark_test.sh"],
    data = [
        ":test-deps",
        "//external:android_sdk_for_testing",
        "@m2//:files",
    ],
    tags = [
        "manual",
        "no_windows",
    ],
)

sh_test(
    name = "python_version_test",
    size = "medium",
    srcs = ["python_version_test.sh"],
    data = [
        ":test-deps",
        "@bazel_tools//tools/bash/runfiles",
    ],
    tags = ["requires-network"],
)

sh_test(
    name = "workspace_test",
    size = "large",
    srcs = ["workspace_test.sh"],
    data = [":test-deps"],
    shard_count = 5,
    tags = ["no_windows"],
)

sh_test(
    name = "bazelignore_test",
    size = "medium",
    srcs = ["bazelignore_test.sh"],
    data = [":test-deps"],
    tags = ["no_windows"],
)

sh_test(
    name = "workspace_resolved_test",
    size = "large",
    srcs = ["workspace_resolved_test.sh"],
    data = [
        ":test-deps",
        "@bazel_tools//tools/bash/runfiles",
    ],
    shard_count = 22,
    tags = [
        "block-network",
        "no_windows",
    ],
)

sh_test(
    name = "cc_integration_test",
    size = "large",
    srcs = ["cc_integration_test.sh"],
    data = [":test-deps"],
    shard_count = 10,
    tags = [
        "no_windows",
        "requires-network",  # Fetches Python toolchains on systems where supported
    ],
)

sh_test(
    name = "cc_import_starlark_test",
    size = "medium",
    srcs = ["cc_import_starlark_test.sh"],
    data = [
        ":test-deps",
        "//tools/build_defs/cc:cc_import.bzl",
        "//tools/build_defs/cc/tests:cc_import_tests_files",
    ],
    tags = ["no_windows"],
)

sh_test(
    name = "bazel_docker_sandboxing_test",
    srcs = ["bazel_docker_sandboxing_test.sh"],
    data = [
        ":test-deps",
    ],
    tags = [
        "local",
        "manual",  # TODO(philwo) re-enable once Bazel CI supports Docker again
        "no_windows",
    ],
)

sh_test(
    name = "bazel_sandboxing_test",
    size = "large",
    srcs = ["bazel_sandboxing_test.sh"],
    data = [
        ":test-deps",
        "//src/test/shell:sandboxing_test_utils.sh",
    ],
    tags = [
        "no-sandbox",
        "no_windows",
    ],
)

sh_test(
    name = "bazel_sandboxing_networking_test",
    size = "large",
    srcs = ["bazel_sandboxing_networking_test.sh"],
    data = [
        ":test-deps",
        "//src/test/shell:sandboxing_test_utils.sh",
    ],
    tags = [
        "no-sandbox",
        "no_windows",
        "requires-network",
    ],
)

sh_test(
    name = "bazel_hermetic_sandboxing_test",
    size = "medium",
    srcs = ["bazel_hermetic_sandboxing_test.sh"],
    data = [
        ":test-deps",
        "//src/test/shell:sandboxing_test_utils.sh",
    ],
    tags = [
        "no-sandbox",
        "no_windows",
    ],
)

sh_test(
    name = "bazel_sandboxing_cpp_test",
    srcs = ["bazel_sandboxing_cpp_test.sh"],
    data = [
        ":test-deps",
        "//src/test/shell:sandboxing_test_utils.sh",
        "@bazel_tools//tools/bash/runfiles",
    ],
    tags = [
        "no-sandbox",
        "no_windows",
    ],
)

sh_test(
    name = "bazel_workspace_status_test",
    size = "large",
    srcs = ["bazel_workspace_status_test.sh"],
    data = [":test-deps"],
    tags = ["no_windows"],
)

sh_test(
    name = "client_test",
    size = "medium",
    srcs = ["client_test.sh"],
    data = [":test-deps"],
    tags = ["no_windows"],
)

sh_test(
    name = "command_profiler_test",
    size = "medium",
    srcs = ["command_profiler_test.sh"],
    data = [":test-deps"],
    tags = ["no_windows"],
)

sh_test(
    name = "execroot_test",
    size = "medium",
    srcs = ["execroot_test.sh"],
    data = [":test-deps"],
    tags = [
        "no_windows",
        "requires-network",
    ],
)

sh_test(
    name = "bazel_repository_cache_test",
    size = "large",
    srcs = ["bazel_repository_cache_test.sh"],
    data = [":test-deps"],
    shard_count = 6,
    tags = [
        "no_windows",
        "requires-network",
    ],
)

sh_test(
    name = "bazel_with_jdk_test",
    size = "medium",
    srcs = ["bazel_with_jdk_test.sh"],
    args = ["$(JAVABASE)"],
    data = [
        ":test-deps",
        "//src:bazel",
        "@bazel_tools//tools/bash/runfiles",
    ],
    tags = [
        "no_windows",
        "requires-network",  # Fetches Python toolchains on systems where supported
    ],
    toolchains = ["@bazel_tools//tools/jdk:current_java_runtime"],
)

sh_test(
    name = "build_files_test",
    size = "medium",
    srcs = ["build_files_test.sh"],
    data = [":test-deps"],
    tags = ["no_windows"],
)

sh_test(
    name = "bazel_bootstrap_distfile_test",
    timeout = "eternal",
    srcs = ["bazel_bootstrap_distfile_test.sh"],
    args = [
        "$(location //:bazel-distfile)",
        "$(location //src:embedded_jdk_allmodules)",
    ],
    data = [
        ":test-deps",
        "//:bazel-distfile",
        "//src:embedded_jdk_allmodules",
        "@bazel_tools//tools/bash/runfiles",
    ],
    exec_compatible_with = ["//:highcpu_machine"],
    tags = ["block-network"],
)

sh_test(
    name = "bazel_bootstrap_distfile_tar_test",
    timeout = "eternal",
    srcs = ["bazel_bootstrap_distfile_test.sh"],
    args = [
        "$(location //:bazel-distfile-tar)",
        "$(location //src:embedded_jdk_allmodules)",
    ],
    data = [
        ":test-deps",
        "//:bazel-distfile-tar",
        "//src:embedded_jdk_allmodules",
        "@bazel_tools//tools/bash/runfiles",
    ],
    exec_compatible_with = ["//:highcpu_machine"],
    tags = [
        "block-network",
        "no_windows",
    ],
)

sh_test(
    name = "bazel_determinism_test",
    timeout = "eternal",
    srcs = ["bazel_determinism_test.sh"],
    args = ["$(location //:bazel-distfile)"],
    data = [
        ":test-deps",
        "//:bazel-distfile",
        "@bazel_tools//tools/bash/runfiles",
    ],
    exec_compatible_with = ["//:highcpu_machine"],
    tags = [
        "no_windows",
        "slow",
    ],
)

sh_test(
    name = "rule_test_test",
    size = "medium",
    srcs = ["rule_test_test.sh"],
    data = [
        ":test-deps",
        "@bazel_tools//tools/bash/runfiles",
    ],
    shard_count = 2,
)

sh_test(
    name = "help_test",
    size = "small",
    srcs = ["help_test.sh"],
    data = [
        ":test-deps",
        "@bazel_tools//tools/bash/runfiles",
    ],
)

sh_test(
    name = "java_launcher_test",
    size = "medium",
    srcs = ["java_launcher_test.sh"],
    args = ["$(JAVABASE)"],
    data = [":test-deps"],
    tags = [
        "no_windows",
        "requires-network",  # Fetches Python toolchains on systems where supported
    ],
    toolchains = ["@bazel_tools//tools/jdk:current_java_runtime"],
)

genquery(
    name = "srcs_list",
    expression = "kind(\"source file\", deps(//:srcs))",
    scope = ["//:srcs"],
)

sh_test(
    name = "srcs_test",
    size = "small",
    srcs = ["srcs_test.sh"],
    data = [
        ":srcs_list",
        "@local_bazel_source_list//:sources",
    ],
    tags = ["no_windows"],
)

sh_test(
    name = "bazel_strategy_test",
    size = "small",
    srcs = ["bazel_strategy_test.sh"],
    data = [":test-deps"],
    tags = ["no_windows"],
)

test_suite(
    name = "all_tests",
    visibility = ["//visibility:public"],
)

sh_test(
    name = "bazel_workspaces_test",
    srcs = ["bazel_workspaces_test.sh"],
    data = [
        ":test-deps",
        "//src/tools/workspacelog:parser",
    ],
    shard_count = 3,
    tags = [
        "no_windows",
        "requires-network",
    ],
)

sh_test(
    name = "jdeps_test",
    size = "large",
    srcs = ["jdeps_test.sh"],
    data = [
        ":jdeps_class_denylist.txt",
        ":test-deps",
        "//src:embedded_jdk_allmodules",
        "//src:jdeps_modules.golden",
        "//src/main/java/com/google/devtools/build/lib/bazel:BazelServer_deploy.jar",
        "@bazel_tools//tools/bash/runfiles",
    ],
    tags = ["no_windows"],
)

sh_test(
    name = "cc_flags_supplier_test",
    size = "medium",
    srcs = ["cc_flags_supplier_test.sh"],
    data = [
        ":test-deps",
    ],
    tags = ["no_windows"],
)

sh_test(
    name = "generate_xml_test",
    srcs = ["generate_xml_test.sh"],
    data = [
        "//src/test/shell:bashunit",
        "//tools/test:test_xml_generator",
    ],
    deps = ["@bazel_tools//tools/bash/runfiles"],
)

sh_test(
    name = "windows_arg_esc_test",
    srcs = ["windows_arg_esc_test.sh"],
    data = [":test-deps"],
    deps = ["@bazel_tools//tools/bash/runfiles"],
)

sh_test(
    name = "bazel_execlog_test",
    srcs = ["bazel_execlog_test.sh"],
    data = [
        ":test-deps",
    ],
    tags = ["no_windows"],
)

sh_test(
    name = "new_local_repo_test",
    srcs = ["new_local_repo_test.sh"],
    data = [":test-deps"],
    deps = ["@bazel_tools//tools/bash/runfiles"],
)

sh_test(
    name = "archive_contents_test",
    srcs = ["archive_contents_test.sh"],
    data = [":test-deps"],
    tags = [
        "requires-network",
    ],
    deps = ["@bazel_tools//tools/bash/runfiles"],
)

sh_test(
    name = "path_mapping_test",
    srcs = ["path_mapping_test.sh"],
    data = [
        ":test-deps",
        "//src/tools/remote:worker",
    ],
    tags = [
        "no_windows",
        "requires-network",  # for Bzlmod
    ],
    deps = [
        "//src/test/shell/bazel/remote:remote_utils",
        "@bazel_tools//tools/bash/runfiles",
    ],
)

sh_test(
    name = "platforms_test",
    srcs = ["platforms_test.sh"],
    data = [":test-deps"],
    deps = ["@bazel_tools//tools/bash/runfiles"],
)

sh_test(
    name = "resource_compiler_toolchain_test",
    srcs = ["resource_compiler_toolchain_test.sh"],
    data = [
        ":test-deps",
        "//src/main/res:srcs_for_testing",
    ],
    deps = ["@bazel_tools//tools/bash/runfiles"],
)

sh_test(
    name = "unicode_filenames_test",
    srcs = ["unicode_filenames_test.sh"],
    data = [":test-deps"],
    deps = ["@bazel_tools//tools/bash/runfiles"],
)

sh_test(
    name = "run_test",
    srcs = ["run_test.sh"],
    data = [":test-deps"],
    deps = ["@bazel_tools//tools/bash/runfiles"],
)

sh_test(
    name = "unix_digest_hash_attribute_name_test",
    srcs = ["unix_digest_hash_attribute_name_test.sh"],
    data = [":test-deps"],
    tags = ["no_windows"],
    deps = ["@bazel_tools//tools/bash/runfiles"],
)

sh_test(
    name = "verify_workspace",
    srcs = ["verify_workspace.sh"],
    data = [
        ":test-deps",
        "//:workspace-deps-bzl",
        "@bazel_tools//tools/bash/runfiles",
    ],
    tags = [
        "no_windows",
        "requires-network",
    ],
)

sh_test(
    name = "check_external_files_test",
    size = "large",
    srcs = ["check_external_files_test.sh"],
    data = [
        ":test-deps",
        "@bazel_tools//tools/bash/runfiles",
    ],
    tags = ["no_windows"],
)

sh_test(
    name = "profile_test",
    size = "small",
    srcs = ["profile_test.sh"],
    data = [
        ":test-deps",
        "@bazel_tools//tools/bash/runfiles",
    ],
)<|MERGE_RESOLUTION|>--- conflicted
+++ resolved
@@ -32,13 +32,10 @@
         ":test-deps-wo-bazel",
         "//src:bazel",
         "//src/test/shell:bin/bazel",
-<<<<<<< HEAD
-=======
         "//third_party/protobuf:add_python_loads.patch",
         "//third_party/protobuf:add_rules_shell_loads.patch",
         "//third_party/protobuf:proto_info_bzl_deps.patch",
         "//third_party/protobuf:remove_rules_rust.patch",
->>>>>>> 788b6080
     ],
     visibility = [
         "//src/main/starlark/tests/builtins_bzl:__subpackages__",
@@ -114,7 +111,6 @@
     shard_count = 3,
     tags = [
         "no_windows",
-        "requires-network",  # Fetches Python toolchains on systems where supported
     ],
     toolchains = ["@bazel_tools//tools/jdk:current_java_runtime"],
 )
@@ -172,7 +168,6 @@
         ":test-deps",
         "@bazel_tools//tools/bash/runfiles",
     ],
-    tags = ["requires-network"],  # Fetches Python toolchains on systems where supported
 )
 
 sh_test(
@@ -221,7 +216,6 @@
         ":test-deps",
         "@bazel_tools//tools/bash/runfiles",
     ],
-    tags = ["requires-network"],  # Fetches Python toolchains on systems where supported
     target_compatible_with = select({
         "@platforms//os:linux": ["@platforms//cpu:x86_64"],
         "@platforms//os:macos": [],
@@ -445,7 +439,6 @@
         ":test-deps",
         "@bazel_tools//tools/bash/runfiles",
     ],
-    tags = ["requires-network"],  # Fetches Python toolchains on systems where supported
 )
 
 sh_test(
@@ -456,6 +449,7 @@
         ":test-deps",
         "@bazel_tools//tools/bash/runfiles",
     ],
+    tags = ["requires-network"],
 )
 
 sh_test(
@@ -567,7 +561,6 @@
         ],
         tags = [
             "no_windows",
-            "requires-network",  # Fetches Python toolchains on systems where supported
         ],
     )
     for java_version in JAVA_VERSIONS_COVERAGE
@@ -607,7 +600,6 @@
     data = [":test-deps"],
     tags = [
         "no_windows",
-        "requires-network",  # Fetches Python toolchains on systems where supported
     ],
 )
 
@@ -627,7 +619,6 @@
     data = [":test-deps"],
     tags = [
         "no_windows",
-        "requires-network",  # Fetches Python toolchains on systems where supported
     ],
 )
 
@@ -637,7 +628,6 @@
     data = [":test-deps"],
     tags = [
         "no_windows",
-        "requires-network",  # Fetches Python toolchains on systems where supported
     ],
 )
 
@@ -850,7 +840,6 @@
     shard_count = 3,
     tags = [
         "no_windows",
-        "requires-network",  # Fetches Python toolchains on systems where supported
     ],
 )
 
@@ -1007,8 +996,8 @@
     ],
     shard_count = 22,
     tags = [
-        "block-network",
-        "no_windows",
+        "no_windows",
+        "requires-network",  # rules_python are needed and are hard to mock out
     ],
 )
 
@@ -1020,7 +1009,6 @@
     shard_count = 10,
     tags = [
         "no_windows",
-        "requires-network",  # Fetches Python toolchains on systems where supported
     ],
 )
 
@@ -1165,7 +1153,6 @@
     ],
     tags = [
         "no_windows",
-        "requires-network",  # Fetches Python toolchains on systems where supported
     ],
     toolchains = ["@bazel_tools//tools/jdk:current_java_runtime"],
 )
@@ -1263,7 +1250,6 @@
     data = [":test-deps"],
     tags = [
         "no_windows",
-        "requires-network",  # Fetches Python toolchains on systems where supported
     ],
     toolchains = ["@bazel_tools//tools/jdk:current_java_runtime"],
 )
@@ -1382,6 +1368,7 @@
 
 sh_test(
     name = "path_mapping_test",
+    size = "large",
     srcs = ["path_mapping_test.sh"],
     data = [
         ":test-deps",
