--- conflicted
+++ resolved
@@ -117,13 +117,9 @@
    * <p>This method allows implementations to hard-code support for specific command line entries
    * for specific Starlark actions.
    */
-<<<<<<< HEAD
-  public Iterable<String> mapCustomStarlarkArgs(Iterable<String> args) {
-    return args;
-=======
+
   default ArgChunk mapCustomStarlarkArgs(ArgChunk chunk) {
     return chunk;
->>>>>>> b4ab259f
   }
 
   /**
