// Copyright 2016 The Bazel Authors. All rights reserved.
//
// Licensed under the Apache License, Version 2.0 (the "License");
// you may not use this file except in compliance with the License.
// You may obtain a copy of the License at
//
//    http://www.apache.org/licenses/LICENSE-2.0
//
// Unless required by applicable law or agreed to in writing, software
// distributed under the License is distributed on an "AS IS" BASIS,
// WITHOUT WARRANTIES OR CONDITIONS OF ANY KIND, either express or implied.
// See the License for the specific language governing permissions and
// limitations under the License.

package com.google.devtools.build.lib.rules.java;

import static com.google.common.base.Preconditions.checkNotNull;
import static com.google.common.base.Preconditions.checkState;
import static com.google.devtools.build.lib.actions.ParameterFile.ParameterFileType.UNQUOTED;
import static com.google.devtools.build.lib.rules.java.JavaCompileActionBuilder.UTF8_ENVIRONMENT;
import static java.nio.charset.StandardCharsets.ISO_8859_1;

import com.google.common.collect.ImmutableList;
import com.google.common.collect.ImmutableMap;
import com.google.common.collect.ImmutableSet;
import com.google.common.collect.Iterables;
import com.google.common.collect.Sets;
import com.google.devtools.build.lib.actions.AbstractAction;
import com.google.devtools.build.lib.actions.ActionEnvironment;
import com.google.devtools.build.lib.actions.ActionExecutionContext;
import com.google.devtools.build.lib.actions.ActionOwner;
import com.google.devtools.build.lib.actions.Artifact;
import com.google.devtools.build.lib.actions.CommandLines;
import com.google.devtools.build.lib.actions.ExecutionRequirements;
import com.google.devtools.build.lib.actions.ParamFileInfo;
import com.google.devtools.build.lib.actions.PathMapper;
import com.google.devtools.build.lib.actions.ResourceSetOrBuilder;
import com.google.devtools.build.lib.actions.SpawnResult;
import com.google.devtools.build.lib.analysis.RuleContext;
import com.google.devtools.build.lib.analysis.actions.CustomCommandLine;
import com.google.devtools.build.lib.analysis.actions.PathMappers;
import com.google.devtools.build.lib.analysis.actions.SpawnAction;
import com.google.devtools.build.lib.analysis.config.CoreOptionConverters.StrictDepsMode;
import com.google.devtools.build.lib.analysis.config.CoreOptions.OutputPathsMode;
import com.google.devtools.build.lib.cmdline.Label;
import com.google.devtools.build.lib.collect.nestedset.NestedSet;
import com.google.devtools.build.lib.collect.nestedset.NestedSetBuilder;
import com.google.devtools.build.lib.collect.nestedset.Order;
import com.google.devtools.build.lib.packages.RuleClass.ConfiguredTargetFactory.RuleErrorException;
import com.google.devtools.build.lib.packages.TargetUtils;
import com.google.devtools.build.lib.rules.java.JavaCompileAction.ProgressMessage;
import com.google.devtools.build.lib.rules.java.JavaConfiguration.JavaClasspathMode;
import com.google.devtools.build.lib.rules.java.JavaPluginInfo.JavaPluginData;
import com.google.devtools.build.lib.util.OnDemandString;
import com.google.devtools.build.lib.view.proto.Deps;
import com.google.errorprone.annotations.CanIgnoreReturnValue;
import java.io.IOException;
import java.util.Collections;
import java.util.List;
import java.util.Objects;
import java.util.stream.Stream;
import javax.annotation.Nullable;

/**
 * Action for Java header compilation, to be used if --java_header_compilation is enabled.
 *
 * <p>The header compiler consumes the inputs of a java compilation, and produces an interface jar
 * that can be used as a compile-time jar by upstream targets. The header interface jar is
 * equivalent to the output of ijar, but unlike ijar the header compiler operates directly on Java
 * source files instead post-processing the class outputs of the compilation. Compiling the
 * interface jar from source moves javac off the build's critical path.
 *
 * <p>The implementation of the header compiler tool can be found under {@code
 * //src/java_tools/buildjar/java/com/google/devtools/build/java/turbine}.
 */
public final class JavaHeaderCompileAction extends SpawnAction {

  private static final String DIRECT_CLASSPATH_MNEMONIC = "Turbine";

  private final boolean insertDependencies;

  private JavaHeaderCompileAction(
      ActionOwner owner,
      NestedSet<Artifact> tools,
      NestedSet<Artifact> inputs,
      Iterable<? extends Artifact> outputs,
      ResourceSetOrBuilder resourceSetOrBuilder,
      CommandLines commandLines,
      ActionEnvironment env,
      ImmutableMap<String, String> executionInfo,
      CharSequence progressMessage,
      String mnemonic,
      OutputPathsMode outputPathsMode,
      boolean insertDependencies) {
    super(
        owner,
        tools,
        inputs,
        outputs,
        resourceSetOrBuilder,
        commandLines,
        env,
        executionInfo,
        progressMessage,
        mnemonic,
        outputPathsMode);
    this.insertDependencies = insertDependencies;
  }

  @Override
  protected void afterExecute(
      ActionExecutionContext context, List<SpawnResult> spawnResults, PathMapper pathMapper) {
    SpawnResult spawnResult = Iterables.getOnlyElement(spawnResults);
    Artifact outputDepsProto = Iterables.get(getOutputs(), 1);
    try {
      Deps.Dependencies fullOutputDeps =
          JavaCompileAction.createFullOutputDeps(
              spawnResult, outputDepsProto, getInputs(), context, pathMapper);
      JavaCompileActionContext javaContext = context.getContext(JavaCompileActionContext.class);
      if (insertDependencies && javaContext != null) {
        javaContext.insertDependencies(outputDepsProto, fullOutputDeps);
      }
    } catch (IOException e) {
      // Left empty. If we cannot read the .jdeps file now, we will read it later or throw an
      // appropriate error then.
    }
  }

  public static Builder newBuilder(RuleContext ruleContext) {
    return new Builder(ruleContext);
  }

  /** Builder for {@link JavaHeaderCompileAction}. */
  public static final class Builder {

    private static final ParamFileInfo PARAM_FILE_INFO =
        ParamFileInfo.builder(UNQUOTED).setCharset(ISO_8859_1).build();

    private final RuleContext ruleContext;

    private Artifact outputJar;
    // Only non-null before set.
    private Artifact outputDepsProto;
    @Nullable private Artifact manifestOutput;
    @Nullable private Artifact gensrcOutputJar;
    @Nullable private Artifact resourceOutputJar;
    private ImmutableSet<Artifact> additionalOutputs = ImmutableSet.of();
    private ImmutableSet<Artifact> sourceFiles = ImmutableSet.of();
    private ImmutableList<Artifact> sourceJars = ImmutableList.of();
    private NestedSet<Artifact> classpathEntries =
        NestedSetBuilder.emptySet(Order.NAIVE_LINK_ORDER);
    private NestedSet<Artifact> bootclasspathEntries =
        NestedSetBuilder.emptySet(Order.NAIVE_LINK_ORDER);
    @Nullable private Label targetLabel;
    @Nullable private String injectingRuleKind;
    private StrictDepsMode strictJavaDeps = StrictDepsMode.OFF;
    private NestedSet<Artifact> directJars = NestedSetBuilder.emptySet(Order.NAIVE_LINK_ORDER);
    private NestedSet<Artifact> compileTimeDependencyArtifacts =
        NestedSetBuilder.emptySet(Order.STABLE_ORDER);
    private ImmutableList<String> javacOpts = ImmutableList.of();
    private boolean addTurbineHjarJavacOpt = false;
    private JavaPluginData plugins = JavaPluginData.empty();

    private ImmutableList<Artifact> additionalInputs = ImmutableList.of();
    private NestedSet<Artifact> toolsJars = NestedSetBuilder.emptySet(Order.NAIVE_LINK_ORDER);

    private boolean enableHeaderCompilerDirect = true;

    private boolean enableDirectClasspath = true;

    private Builder(RuleContext ruleContext) {
      this.ruleContext = ruleContext;
    }

    /** Sets the output jdeps file. */
    @CanIgnoreReturnValue
    public Builder setOutputDepsProto(Artifact outputDepsProto) {
      this.outputDepsProto = checkNotNull(outputDepsProto);
      return this;
    }

    @CanIgnoreReturnValue
    public Builder setManifestOutput(@Nullable Artifact manifestOutput) {
      this.manifestOutput = manifestOutput;
      return this;
    }

    @CanIgnoreReturnValue
    public Builder setGensrcOutputJar(@Nullable Artifact gensrcOutputJar) {
      this.gensrcOutputJar = gensrcOutputJar;
      return this;
    }

    @CanIgnoreReturnValue
    public Builder setResourceOutputJar(@Nullable Artifact resourceOutputJar) {
      this.resourceOutputJar = resourceOutputJar;
      return this;
    }

    /** Sets the direct dependency artifacts. */
    @CanIgnoreReturnValue
    public Builder setDirectJars(NestedSet<Artifact> directJars) {
      checkNotNull(directJars, "directJars must not be null");
      this.directJars = directJars;
      return this;
    }

    /** Sets the .jdeps artifacts for direct dependencies. */
    @CanIgnoreReturnValue
    public Builder setCompileTimeDependencyArtifacts(NestedSet<Artifact> dependencyArtifacts) {
      checkNotNull(dependencyArtifacts, "dependencyArtifacts must not be null");
      this.compileTimeDependencyArtifacts = dependencyArtifacts;
      return this;
    }

    /** Sets Java compiler flags. */
    @CanIgnoreReturnValue
    public Builder setJavacOpts(ImmutableList<String> javacOpts) {
      this.javacOpts = checkNotNull(javacOpts);
      return this;
    }

    /**
     * Adds {@code -Aexperimental_turbine_hjar} to Java compiler flags without creating an entirely
     * new list.
     */
    @CanIgnoreReturnValue
    public Builder addTurbineHjarJavacOpt() {
      this.addTurbineHjarJavacOpt = true;
      return this;
    }

    /** Sets the output jar. */
    @CanIgnoreReturnValue
    public Builder setOutputJar(Artifact outputJar) {
      checkNotNull(outputJar, "outputJar must not be null");
      this.outputJar = outputJar;
      return this;
    }

    @CanIgnoreReturnValue
    public Builder setAdditionalOutputs(ImmutableSet<Artifact> outputs) {
      checkNotNull(outputs, "outputs must not be null");
      this.additionalOutputs = outputs;
      return this;
    }

    /** Adds Java source files to compile. */
    @CanIgnoreReturnValue
    public Builder setSourceFiles(ImmutableSet<Artifact> sourceFiles) {
      checkNotNull(sourceFiles, "sourceFiles must not be null");
      this.sourceFiles = sourceFiles;
      return this;
    }

    /** Adds a jar archive of Java sources to compile. */
    @CanIgnoreReturnValue
    public Builder setSourceJars(ImmutableList<Artifact> sourceJars) {
      checkNotNull(sourceJars, "sourceJars must not be null");
      this.sourceJars = sourceJars;
      return this;
    }

    /** Sets the compilation classpath entries. */
    @CanIgnoreReturnValue
    public Builder setClasspathEntries(NestedSet<Artifact> classpathEntries) {
      checkNotNull(classpathEntries, "classpathEntries must not be null");
      this.classpathEntries = classpathEntries;
      return this;
    }

    /** Sets the compilation bootclasspath entries. */
    @CanIgnoreReturnValue
    public Builder setBootclasspathEntries(NestedSet<Artifact> bootclasspathEntries) {
      checkNotNull(bootclasspathEntries, "bootclasspathEntries must not be null");
      this.bootclasspathEntries = bootclasspathEntries;
      return this;
    }

    /** Sets the annotation processors classpath entries. */
    @CanIgnoreReturnValue
    public Builder setPlugins(JavaPluginData plugins) {
      checkNotNull(plugins, "plugins must not be null");
      checkState(this.plugins.isEmpty());
      this.plugins = plugins;
      return this;
    }

    /** Sets the label of the target being compiled. */
    @CanIgnoreReturnValue
    public Builder setTargetLabel(@Nullable Label targetLabel) {
      this.targetLabel = targetLabel;
      return this;
    }

    /** Sets the injecting rule kind of the target being compiled. */
    @CanIgnoreReturnValue
    public Builder setInjectingRuleKind(@Nullable String injectingRuleKind) {
      this.injectingRuleKind = injectingRuleKind;
      return this;
    }

    /** Sets the Strict Java Deps mode. */
    @CanIgnoreReturnValue
    public Builder setStrictJavaDeps(StrictDepsMode strictJavaDeps) {
      checkNotNull(strictJavaDeps, "strictJavaDeps must not be null");
      this.strictJavaDeps = strictJavaDeps;
      return this;
    }

    /** Sets additional inputs, e.g. for databinding support. */
    @CanIgnoreReturnValue
    public Builder setAdditionalInputs(ImmutableList<Artifact> additionalInputs) {
      checkNotNull(additionalInputs, "additionalInputs must not be null");
      this.additionalInputs = additionalInputs;
      return this;
    }

    /** Sets the tools jars. */
    @CanIgnoreReturnValue
    public Builder setToolsJars(NestedSet<Artifact> toolsJars) {
      checkNotNull(toolsJars, "toolsJars must not be null");
      this.toolsJars = toolsJars;
      return this;
    }

    @CanIgnoreReturnValue
    public Builder enableHeaderCompilerDirect(boolean enableHeaderCompilerDirect) {
      this.enableHeaderCompilerDirect = enableHeaderCompilerDirect;
      return this;
    }

    @CanIgnoreReturnValue
    public Builder enableDirectClasspath(boolean enableDirectClasspath) {
      this.enableDirectClasspath = enableDirectClasspath;
      return this;
    }

    /** Builds and registers the action for a header compilation. */
    public void build(JavaToolchainProvider javaToolchain) throws RuleErrorException {
      checkNotNull(outputDepsProto, "outputDepsProto must not be null");
      checkNotNull(sourceFiles, "sourceFiles must not be null");
      checkNotNull(sourceJars, "sourceJars must not be null");
      checkNotNull(classpathEntries, "classpathEntries must not be null");
      checkNotNull(bootclasspathEntries, "bootclasspathEntries must not be null");
      checkNotNull(strictJavaDeps, "strictJavaDeps must not be null");
      checkNotNull(directJars, "directJars must not be null");
      checkNotNull(
          compileTimeDependencyArtifacts, "compileTimeDependencyArtifacts must not be null");

      // Invariant: if strictJavaDeps is OFF, then directJars and
      // dependencyArtifacts are ignored
      if (strictJavaDeps == StrictDepsMode.OFF) {
        directJars = NestedSetBuilder.emptySet(Order.NAIVE_LINK_ORDER);
        compileTimeDependencyArtifacts = NestedSetBuilder.emptySet(Order.STABLE_ORDER);
      }

      // Enable the direct classpath optimization if there are no annotation processors.
      // N.B. we only check if the processor classes are empty, we don't care if there is plugin
      // data or dependencies if there are no annotation processors to run. This differs from
      // javac where java_plugin may be used with processor_class unset to declare Error Prone
      // plugins.
      boolean useDirectClasspath = enableDirectClasspath && plugins.processorClasses().isEmpty();

      // Use the optimized 'direct' implementation if it is available, and either there are no
      // annotation processors or they are built in to the tool and listed in
      // java_toolchain.header_compiler_direct_processors.
      ImmutableSet<String> processorClasses = plugins.processorClasses().toSet();
      boolean useHeaderCompilerDirect =
          enableHeaderCompilerDirect
              && javaToolchain.getHeaderCompilerDirect() != null
              && javaToolchain.getHeaderCompilerBuiltinProcessors().containsAll(processorClasses);
      JavaConfiguration javaConfiguration =
          ruleContext.getConfiguration().getFragment(JavaConfiguration.class);
      JavaClasspathMode classpathMode = javaConfiguration.getReduceJavaClasspath();
      if (!Collections.disjoint(
          processorClasses, javaToolchain.getReducedClasspathIncompatibleProcessors())) {
        classpathMode = JavaClasspathMode.OFF;
      }

      ActionEnvironment actionEnvironment =
          ruleContext
              .getConfiguration()
              .getActionEnvironment()
              .withAdditionalFixedVariables(UTF8_ENVIRONMENT);

      OnDemandString progressMessage =
          new ProgressMessage(
              /* prefix= */ "Compiling Java headers",
              /* output= */ outputJar,
              /* sourceFiles= */ sourceFiles,
              /* sourceJars= */ sourceJars,
              /* plugins= */ plugins);

      ImmutableSet.Builder<Artifact> outputs =
          ImmutableSet.<Artifact>builder()
              .add(outputJar)
              .add(outputDepsProto)
              .addAll(additionalOutputs);
      Stream.of(gensrcOutputJar, resourceOutputJar, manifestOutput)
          .filter(Objects::nonNull)
          .forEachOrdered(outputs::add);

      NestedSetBuilder<Artifact> mandatoryInputsBuilder =
          NestedSetBuilder.<Artifact>stableOrder()
              .addAll(additionalInputs)
              .addTransitive(bootclasspathEntries)
              .addAll(sourceJars)
              .addAll(sourceFiles)
              .addTransitive(toolsJars);

      JavaToolchainTool headerCompiler =
          useHeaderCompilerDirect
              ? javaToolchain.getHeaderCompilerDirect()
              : javaToolchain.getHeaderCompiler();
      // The header compiler is either a jar file that needs to be executed using
      // `java -jar <path>`, or an executable that can be run directly.
      headerCompiler.addInputs(javaToolchain, mandatoryInputsBuilder);
      CustomCommandLine.Builder commandLine =
          CustomCommandLine.builder()
              .addExecPath("--output", outputJar)
              .addExecPath("--gensrc_output", gensrcOutputJar)
              .addExecPath("--resource_output", resourceOutputJar)
              .addExecPath("--output_manifest_proto", manifestOutput)
              .addExecPath("--output_deps", outputDepsProto)
              .addExecPaths("--bootclasspath", bootclasspathEntries)
              .addExecPaths("--sources", sourceFiles)
              .addExecPaths("--source_jars", sourceJars)
              .add("--injecting_rule_kind", injectingRuleKind);

      if (!javacOpts.isEmpty() || addTurbineHjarJavacOpt) {
        commandLine.add("--javacopts");
        if (!javacOpts.isEmpty()) {
          commandLine.addObject(javacOpts);
        }
        if (addTurbineHjarJavacOpt) {
          commandLine.add("-Aexperimental_turbine_hjar");
        }
        // terminate --javacopts with `--` to support javac flags that start with `--`
        commandLine.add("--");
      }

      if (targetLabel != null) {
        commandLine.add("--target_label");
        if (targetLabel.getRepository().isMain()) {
          commandLine.addLabel(targetLabel);
        } else {
          // @-prefixed strings will be assumed to be params filenames and expanded,
          // so add an extra @ to escape it.
          commandLine.addPrefixedLabel("@", targetLabel);
        }
      }

      ImmutableMap.Builder<String, String> executionInfo = ImmutableMap.builder();
      executionInfo.putAll(
          ruleContext
              .getConfiguration()
              .modifiedExecutionInfo(
                  ImmutableMap.of(ExecutionRequirements.SUPPORTS_PATH_MAPPING, "1"),
                  JavaCompileActionBuilder.MNEMONIC));
      executionInfo.putAll(
          TargetUtils.getExecutionInfo(
              ruleContext.getRule(), ruleContext.isAllowTagsPropagation()));
      if (javaConfiguration.inmemoryJdepsFiles()) {
        executionInfo.put(
            ExecutionRequirements.REMOTE_EXECUTION_INLINE_OUTPUTS,
            outputDepsProto.getExecPathString());
      }

      if (useDirectClasspath) {
        NestedSet<Artifact> classpath;
        if (!directJars.isEmpty() || classpathEntries.isEmpty()) {
          classpath = directJars;
        } else {
          classpath = classpathEntries;
        }
        mandatoryInputsBuilder.addTransitive(classpath);

        commandLine.addExecPaths("--classpath", classpath);
        commandLine.add("--reduce_classpath_mode", "NONE");

        NestedSet<Artifact> allInputs = mandatoryInputsBuilder.build();
        CustomCommandLine executableLine = headerCompiler.getCommandLine(javaToolchain);

        ruleContext.registerAction(
            new JavaHeaderCompileAction(
                /* owner= */ ruleContext.getActionOwner(),
                /* tools= */ NestedSetBuilder.emptySet(Order.STABLE_ORDER),
                /* inputs= */ allInputs,
                /* outputs= */ outputs.build(),
                /* resourceSetOrBuilder= */ AbstractAction.DEFAULT_RESOURCE_SET,
                /* commandLines= */ CommandLines.builder()
                    .addCommandLine(executableLine)
                    .addCommandLine(commandLine.build(), PARAM_FILE_INFO)
                    .build(),
                /* env= */ actionEnvironment,
                /* executionInfo= */ ruleContext
                    .getConfiguration()
                    .modifiedExecutionInfo(
                        executionInfo.buildKeepingLast(), DIRECT_CLASSPATH_MNEMONIC),
                /* progressMessage= */ progressMessage,
<<<<<<< HEAD
                /* runfilesSupplier= */ EmptyRunfilesSupplier.INSTANCE,
                /* mnemonic= */ DIRECT_CLASSPATH_MNEMONIC,
=======
                /* mnemonic= */ "Turbine",
>>>>>>> cc8be0ab
                /* outputPathsMode= */ PathMappers.getOutputPathsMode(
                    ruleContext.getConfiguration()),
                // If classPathMode == BAZEL, also make sure to inject the dependencies to be
                // available to downstream actions. Else just do enough work to locally create the
                // full .jdeps from the .stripped .jdeps produced on the executor.
                /* insertDependencies= */ classpathMode == JavaClasspathMode.BAZEL));
        return;
      }

      // If we get here the action requires annotation processing, so add additional inputs and
      // flags needed for the javac-based header compiler implementations that supports
      // annotation processing.

      if (!useHeaderCompilerDirect) {
        mandatoryInputsBuilder.addTransitive(plugins.processorClasspath());
        mandatoryInputsBuilder.addTransitive(plugins.data());
      }

      commandLine.addAll(
          "--builtin_processors",
          Sets.intersection(
              plugins.processorClasses().toSet(),
              javaToolchain.getHeaderCompilerBuiltinProcessors()));
      commandLine.addAll("--processors", plugins.processorClasses());
      if (!useHeaderCompilerDirect) {
        commandLine.addExecPaths("--processorpath", plugins.processorClasspath());
      }
      if (strictJavaDeps != StrictDepsMode.OFF) {
        commandLine.addExecPaths("--direct_dependencies", directJars);
      }

      NestedSet<Artifact> mandatoryInputs = mandatoryInputsBuilder.build();

      CustomCommandLine executableLine = headerCompiler.getCommandLine(javaToolchain);

      ruleContext.registerAction(
          new JavaCompileAction(
              /* compilationType= */ JavaCompileAction.CompilationType.TURBINE,
              /* owner= */ ruleContext.getActionOwner(),
              /* tools= */ toolsJars,
              /* progressMessage= */ progressMessage,
              /* mandatoryInputs= */ mandatoryInputs,
              /* transitiveInputs= */ classpathEntries,
              /* directJars= */ directJars,
              /* outputs= */ outputs.build(),
              /* executionInfo= */ executionInfo.buildKeepingLast(),
              /* extraActionInfoSupplier= */ null,
              /* executableLine= */ executableLine,
              /* flagLine= */ commandLine.build(),
              /* configuration= */ ruleContext.getConfiguration(),
              /* dependencyArtifacts= */ compileTimeDependencyArtifacts,
              /* outputDepsProto= */ outputDepsProto,
              /* classpathMode= */ classpathMode));
    }
  }
}<|MERGE_RESOLUTION|>--- conflicted
+++ resolved
@@ -499,12 +499,8 @@
                     .modifiedExecutionInfo(
                         executionInfo.buildKeepingLast(), DIRECT_CLASSPATH_MNEMONIC),
                 /* progressMessage= */ progressMessage,
-<<<<<<< HEAD
-                /* runfilesSupplier= */ EmptyRunfilesSupplier.INSTANCE,
+
                 /* mnemonic= */ DIRECT_CLASSPATH_MNEMONIC,
-=======
-                /* mnemonic= */ "Turbine",
->>>>>>> cc8be0ab
                 /* outputPathsMode= */ PathMappers.getOutputPathsMode(
                     ruleContext.getConfiguration()),
                 // If classPathMode == BAZEL, also make sure to inject the dependencies to be
