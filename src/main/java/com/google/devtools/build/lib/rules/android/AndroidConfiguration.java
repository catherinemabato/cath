--- conflicted
+++ resolved
@@ -1320,13 +1320,12 @@
     return useRTxtFromMergedResources;
   }
 
-<<<<<<< HEAD
   boolean namespacedRClass() {
     return namespacedRClass;
-=======
+  }
+  
   public boolean disableInstrumentationManifestMerging() {
     return disableInstrumentationManifestMerging;
->>>>>>> ac7099c6
   }
 
   /** Returns the label provided with --legacy_main_dex_list_generator, if any. */
