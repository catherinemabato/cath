--- conflicted
+++ resolved
@@ -50,47 +50,6 @@
 public final class CcToolchainProvider extends ToolchainInfo {
   public static final String SKYLARK_NAME = "CcToolchainInfo";
 
-<<<<<<< HEAD
-=======
-  /** An empty toolchain to be returned in the error case (instead of null). */
-  public static final CcToolchainProvider EMPTY_TOOLCHAIN_IS_ERROR =
-      new CcToolchainProvider(
-          /* values= */ ImmutableMap.of(),
-          /* cppConfiguration= */ null,
-          /* toolchainInfo= */ null,
-          /* crosstoolTopPathFragment= */ null,
-          /* crosstool= */ NestedSetBuilder.<Artifact>emptySet(Order.STABLE_ORDER),
-          /* crosstoolMiddleman= */ NestedSetBuilder.<Artifact>emptySet(Order.STABLE_ORDER),
-          /* compile= */ NestedSetBuilder.<Artifact>emptySet(Order.STABLE_ORDER),
-          /* strip= */ NestedSetBuilder.<Artifact>emptySet(Order.STABLE_ORDER),
-          /* objCopy= */ NestedSetBuilder.<Artifact>emptySet(Order.STABLE_ORDER),
-          /* as= */ NestedSetBuilder.<Artifact>emptySet(Order.STABLE_ORDER),
-          /* ar= */ NestedSetBuilder.<Artifact>emptySet(Order.STABLE_ORDER),
-          /* link= */ NestedSetBuilder.<Artifact>emptySet(Order.STABLE_ORDER),
-          /* interfaceSoBuilder= */ null,
-          /* dwp= */ NestedSetBuilder.<Artifact>emptySet(Order.STABLE_ORDER),
-          /* coverage= */ NestedSetBuilder.<Artifact>emptySet(Order.STABLE_ORDER),
-          /* libcLink= */ NestedSetBuilder.<Artifact>emptySet(Order.STABLE_ORDER),
-          /* staticRuntimeLinkInputs= */ NestedSetBuilder.<Artifact>emptySet(Order.STABLE_ORDER),
-          /* staticRuntimeLinkMiddleman= */ null,
-          /* dynamicRuntimeLinkInputs= */ NestedSetBuilder.<Artifact>emptySet(Order.STABLE_ORDER),
-          /* dynamicRuntimeLinkMiddleman= */ null,
-          /* dynamicRuntimeSolibDir= */ PathFragment.EMPTY_FRAGMENT,
-          CcCompilationContext.EMPTY,
-          /* supportsParamFiles= */ false,
-          /* supportsHeaderParsing= */ false,
-          CcToolchainVariables.EMPTY,
-          /* builtinIncludeFiles= */ ImmutableList.<Artifact>of(),
-          /* coverageEnvironment= */ NestedSetBuilder.emptySet(Order.COMPILE_ORDER),
-          /* linkDynamicLibraryTool= */ null,
-          /* builtInIncludeDirectories= */ ImmutableList.<PathFragment>of(),
-          /* sysroot= */ null,
-          FdoMode.OFF,
-          /* useLLVMCoverageMapFormat= */ false,
-          /* codeCoverageEnabled= */ false,
-          /* isHostConfiguration= */ false);
-
->>>>>>> ac7d5f6a
   @Nullable private final CppConfiguration cppConfiguration;
   private final CppToolchainInfo toolchainInfo;
   private final PathFragment crosstoolTopPathFragment;
