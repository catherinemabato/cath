// Copyright 2014 The Bazel Authors. All rights reserved.
//
// Licensed under the Apache License, Version 2.0 (the "License");
// you may not use this file except in compliance with the License.
// You may obtain a copy of the License at
//
//    http://www.apache.org/licenses/LICENSE-2.0
//
// Unless required by applicable law or agreed to in writing, software
// distributed under the License is distributed on an "AS IS" BASIS,
// WITHOUT WARRANTIES OR CONDITIONS OF ANY KIND, either express or implied.
// See the License for the specific language governing permissions and
// limitations under the License.

package com.google.devtools.build.lib.analysis;

import static com.google.common.collect.ImmutableSet.toImmutableSet;
import static com.google.devtools.build.lib.analysis.constraints.ConstraintConstants.OS_TO_CONSTRAINTS;
import static com.google.devtools.build.lib.analysis.test.ExecutionInfo.DEFAULT_TEST_RUNNER_EXEC_GROUP;
import static com.google.devtools.build.lib.packages.ExecGroup.DEFAULT_EXEC_GROUP_NAME;

import com.google.common.annotations.VisibleForTesting;
import com.google.common.base.Joiner;
import com.google.common.base.Optional;
import com.google.common.base.Preconditions;
import com.google.common.base.Predicate;
import com.google.common.base.Predicates;
import com.google.common.collect.ImmutableCollection;
import com.google.common.collect.ImmutableList;
import com.google.common.collect.ImmutableListMultimap;
import com.google.common.collect.ImmutableMap;
import com.google.common.collect.ImmutableSet;
import com.google.common.collect.Iterables;
import com.google.common.collect.Lists;
import com.google.common.collect.Streams;
import com.google.devtools.build.lib.actions.ActionAnalysisMetadata;
import com.google.devtools.build.lib.actions.ActionLookupKey;
import com.google.devtools.build.lib.actions.ActionOwner;
import com.google.devtools.build.lib.actions.ActionRegistry;
import com.google.devtools.build.lib.actions.Artifact;
import com.google.devtools.build.lib.actions.Artifact.SpecialArtifact;
import com.google.devtools.build.lib.actions.ArtifactRoot;
import com.google.devtools.build.lib.analysis.AliasProvider.TargetMode;
import com.google.devtools.build.lib.analysis.ExecGroupCollection.InvalidExecGroupException;
import com.google.devtools.build.lib.analysis.actions.AbstractFileWriteAction;
import com.google.devtools.build.lib.analysis.actions.ActionConstructionContext;
import com.google.devtools.build.lib.analysis.config.BuildConfigurationValue;
import com.google.devtools.build.lib.analysis.config.ConfigConditions;
import com.google.devtools.build.lib.analysis.config.ConfigMatchingProvider;
import com.google.devtools.build.lib.analysis.config.FeatureSet;
import com.google.devtools.build.lib.analysis.config.Fragment;
import com.google.devtools.build.lib.analysis.platform.ConstraintValueInfo;
import com.google.devtools.build.lib.analysis.platform.PlatformInfo;
import com.google.devtools.build.lib.analysis.platform.ToolchainInfo;
import com.google.devtools.build.lib.analysis.starlark.StarlarkRuleContext;
import com.google.devtools.build.lib.analysis.stringtemplate.TemplateContext;
import com.google.devtools.build.lib.cmdline.Label;
import com.google.devtools.build.lib.cmdline.RepositoryName;
import com.google.devtools.build.lib.collect.ImmutableSortedKeyListMultimap;
import com.google.devtools.build.lib.collect.nestedset.NestedSet;
import com.google.devtools.build.lib.events.Event;
import com.google.devtools.build.lib.packages.Aspect;
import com.google.devtools.build.lib.packages.AspectDescriptor;
import com.google.devtools.build.lib.packages.Attribute;
import com.google.devtools.build.lib.packages.AttributeMap;
import com.google.devtools.build.lib.packages.BuildType;
import com.google.devtools.build.lib.packages.BuiltinProvider;
import com.google.devtools.build.lib.packages.ConfigurationFragmentPolicy;
import com.google.devtools.build.lib.packages.ConfiguredAttributeMapper;
import com.google.devtools.build.lib.packages.ImplicitOutputsFunction;
import com.google.devtools.build.lib.packages.Info;
import com.google.devtools.build.lib.packages.OutputFile;
import com.google.devtools.build.lib.packages.Package;
import com.google.devtools.build.lib.packages.Package.ConfigSettingVisibilityPolicy;
import com.google.devtools.build.lib.packages.PackageSpecification.PackageGroupContents;
import com.google.devtools.build.lib.packages.RawAttributeMapper;
import com.google.devtools.build.lib.packages.RequiredProviders;
import com.google.devtools.build.lib.packages.Rule;
import com.google.devtools.build.lib.packages.RuleClass;
import com.google.devtools.build.lib.packages.RuleClass.ConfiguredTargetFactory.RuleErrorException;
import com.google.devtools.build.lib.packages.StarlarkAspectClass;
import com.google.devtools.build.lib.packages.StarlarkProviderWrapper;
import com.google.devtools.build.lib.packages.SymbolGenerator;
import com.google.devtools.build.lib.packages.Target;
import com.google.devtools.build.lib.packages.TargetUtils;
import com.google.devtools.build.lib.packages.Type;
import com.google.devtools.build.lib.packages.semantics.BuildLanguageOptions;
import com.google.devtools.build.lib.skyframe.ConfiguredTargetAndData;
import com.google.devtools.build.lib.util.FileTypeSet;
import com.google.devtools.build.lib.util.OS;
import com.google.devtools.build.lib.util.OrderedSetMultimap;
import com.google.devtools.build.lib.util.StringUtil;
import com.google.devtools.build.lib.vfs.FileSystemUtils;
import com.google.devtools.build.lib.vfs.PathFragment;
import com.google.errorprone.annotations.CanIgnoreReturnValue;
import java.util.ArrayList;
import java.util.Collection;
import java.util.HashMap;
import java.util.LinkedHashSet;
import java.util.List;
import java.util.Map;
import java.util.Set;
import java.util.stream.Collectors;
import javax.annotation.Nullable;
import net.starlark.java.eval.EvalException;
import net.starlark.java.eval.Mutability;
import net.starlark.java.eval.Starlark;
import net.starlark.java.eval.StarlarkSemantics;
import net.starlark.java.eval.StarlarkThread;
import net.starlark.java.syntax.Identifier;
import net.starlark.java.syntax.Location;

/**
 * The totality of data available during the analysis of a rule.
 *
 * <p>These objects should not outlast the analysis phase. Do not pass them to {@link
 * com.google.devtools.build.lib.actions.Action} objects or other persistent objects. There are
 * internal tests to ensure that RuleContext objects are not persisted that check the name of this
 * class, so update those tests if you change this class's name.
 *
 * <p>@see com.google.devtools.build.lib.analysis.RuleConfiguredTargetFactory
 *
 * <p>The class is intended to be sub-classed by {@link AspectContext}, in order to share the code.
 * However, it's not intended for sub-classing beyond that, and the constructor is intentionally
 * package private to enforce that.
 */
public class RuleContext extends TargetContext
    implements ActionConstructionContext, ActionRegistry, RuleErrorConsumer, AutoCloseable {

  /** Custom dependency validation logic. */
  public interface PrerequisiteValidator {
    /**
     * Checks whether the rule in {@code contextBuilder} is allowed to depend on {@code
     * prerequisite} through the attribute {@code attribute}.
     *
     * <p>Can be used for enforcing any organization-specific policies about the layout of the
     * workspace.
     */
    void validate(
        Builder contextBuilder, ConfiguredTargetAndData prerequisite, Attribute attribute);
  }

  public static final String TOOLCHAIN_ATTR_NAME = "$toolchain";

  /** A fake attribute to use for toolchain-related validation errors. */
  private static final Attribute TOOLCHAIN_ATTRIBUTE =
      new Attribute.Builder<>(TOOLCHAIN_ATTR_NAME, BuildType.LABEL_LIST).build();

  private final Rule rule;

  /**
   * If this {@code RuleContext} is for rule evaluation, this holds the attribute-based
   * prerequisites of the rule and if it is for aspect evaluation, it will contain the merged
   * prerequisites of the rule and the base aspects (rule attributes take precedence).
   */
  private final PrerequisitesCollection prerequisitesCollection;

  private final ImmutableMap<Label, ConfigMatchingProvider> configConditions;
  private final AttributeMap attributes;
  private final FeatureSet features;
  private final String ruleClassNameForLogging;
  private final ConfigurationFragmentPolicy configurationFragmentPolicy;
  private final ConfiguredRuleClassProvider ruleClassProvider;
  private final RuleErrorConsumer reporter;
  @Nullable private final ToolchainCollection<ResolvedToolchainContext> toolchainContexts;
  private final ExecGroupCollection execGroupCollection;
  @Nullable private final RequiredConfigFragmentsProvider requiredConfigFragments;
  @Nullable private final NestedSet<Package> transitivePackagesForRunfileRepoMappingManifest;
  private final List<Expander> makeVariableExpanders = new ArrayList<>();

  /** Map of exec group names to ActionOwners. */
  private final Map<String, ActionOwner> actionOwners = new HashMap<>();

  private final SymbolGenerator<ActionLookupKey> actionOwnerSymbolGenerator;

  /* lazily computed cache for Make variables, computed from the above. See get... method */
  private transient ConfigurationMakeVariableContext configurationMakeVariableContext = null;

  /**
   * Thread used for any Starlark evaluation during analysis, e.g. rule implementation function for
   * a Starlark-defined rule, or Starlarkified helper logic for native rules that have been
   * partially migrated to {@code @_builtins}.
   */
  private final StarlarkThread starlarkThread;

  /**
   * The {@code ctx} object passed to a Starlark-defined rule's or aspect's implementation function.
   * This object may outlive the analysis phase, e.g. if it is returned in a provider.
   *
   * <p>Initialized explicitly by calling {@link #initStarlarkRuleContext}. Native rules that do not
   * pass this object to {@code @_builtins} might avoid the cost of initializing this object, but
   * for everyone else it's mandatory.
   */
  @Nullable private StarlarkRuleContext starlarkRuleContext;

  /** The constructor is intentionally package private to be only used by {@link AspectContext}. */
  RuleContext(
      Builder builder,
      AttributeMap attributes,
      PrerequisitesCollection prerequisitesCollection,
      ExecGroupCollection execGroupCollection) {
    super(
        builder.env,
        builder.target.getAssociatedRule(),
        builder.configuration,
        getDirectPrerequisites(builder.prerequisiteMap),
        builder.visibility);
    this.rule = builder.target.getAssociatedRule();
    this.configurationFragmentPolicy = builder.configurationFragmentPolicy;
    this.ruleClassProvider = builder.ruleClassProvider;
    this.configConditions = builder.configConditions.asProviders();
    this.attributes = attributes;
    this.features = computeFeatures();
    this.ruleClassNameForLogging = builder.getRuleClassNameForLogging();
    this.actionOwnerSymbolGenerator = new SymbolGenerator<>(builder.actionOwnerSymbol);
    this.reporter = builder.reporter;
    this.toolchainContexts = builder.toolchainContexts;
    this.execGroupCollection = execGroupCollection;
    this.requiredConfigFragments = builder.requiredConfigFragments;
    this.transitivePackagesForRunfileRepoMappingManifest =
        builder.transitivePackagesForRunfileRepoMappingManifest;
    this.starlarkThread = createStarlarkThread(builder.mutability); // uses above state
    this.prerequisitesCollection = prerequisitesCollection;
  }

  static RuleContext create(
      Builder builder,
      AttributeMap ruleAttributes,
      ImmutableListMultimap<DependencyKind, ConfiguredTargetAndData> targetsMap,
      ExecGroupCollection execGroupCollection) {

    ImmutableSortedKeyListMultimap.Builder<String, ConfiguredTargetAndData> attrNameToTargets =
        ImmutableSortedKeyListMultimap.builder();
    for (Map.Entry<DependencyKind, Collection<ConfiguredTargetAndData>> entry :
        targetsMap.asMap().entrySet()) {
      attrNameToTargets.putAll(entry.getKey().getAttribute().getName(), entry.getValue());
    }

    return new RuleContext(
        builder,
        ruleAttributes,
        new PrerequisitesCollection(
            attrNameToTargets.build(),
            ruleAttributes,
            builder.getErrorConsumer(),
            builder.getRule(),
            builder.getRuleClassNameForLogging()),
        execGroupCollection);
  }

  private FeatureSet computeFeatures() {
    FeatureSet pkg = rule.getPackage().getPackageArgs().features();
    FeatureSet rule =
        attributes().has("features", Type.STRING_LIST)
            ? FeatureSet.parse(attributes().get("features", Type.STRING_LIST))
            : FeatureSet.EMPTY;
    return FeatureSet.mergeWithGlobalFeatures(
        FeatureSet.merge(pkg, rule), getConfiguration().getDefaultFeatures());
  }

  private static ImmutableSet<ConfiguredTargetAndData> getDirectPrerequisites(
      OrderedSetMultimap<DependencyKind, ConfiguredTargetAndData> prerequisiteMap) {
    return prerequisiteMap.entries().stream()
        .filter(e -> e.getKey().getAttribute() == null)
        .map(e -> e.getValue())
        .collect(toImmutableSet());
  }

  public boolean isAllowTagsPropagation() {
    return getAnalysisEnvironment()
        .getStarlarkSemantics()
        .getBool(BuildLanguageOptions.INCOMPATIBLE_ALLOW_TAGS_PROPAGATION);
  }

  /**
   * If this {@code RuleContext} is for rule evaluation, returns the attribute-based prerequisites
   * of the rule and if it is for aspect evaluation, it returns the merged prerequisites of the rule
   * and the base aspects (rule attributes take precedence).
   */
  public PrerequisitesCollection getRulePrerequisitesCollection() {
    return prerequisitesCollection;
  }

  /**
   * Prerequisites lookup methods in {@code RuleContext} such as {@link
   * RuleContext#getExecutablePrerequisite} use this method to find the {@code
   * PrerquisitesCollection} owning an attribute with the given name.
   *
   * <p>For aspect evaluation, {@link AspectContext} overrides this to select the correct owning
   * {@code PrerequisitesCollection} for the given {@code attributeName} whether it is owned by the
   * main aspect or the underlying rule and base aspects.
   */
  PrerequisitesCollection getOwningPrerequisitesCollection(String attributeName) {
    return prerequisitesCollection;
  }

  public RepositoryName getRepository() {
    return rule.getRepository();
  }

  @Override
  public ArtifactRoot getBinDirectory() {
    return getConfiguration().getBinDirectory(getLabel().getRepository());
  }

  public ArtifactRoot getGenfilesDirectory() {
    return getConfiguration().getGenfilesDirectory(getLabel().getRepository());
  }

  public ArtifactRoot getCoverageMetadataDirectory() {
    return getConfiguration().getCoverageMetadataDirectory(getLabel().getRepository());
  }

  public ArtifactRoot getTestLogsDirectory() {
    return getConfiguration().getTestLogsDirectory(getLabel().getRepository());
  }

  public PathFragment getBinFragment() {
    return getConfiguration().getBinFragment(getLabel().getRepository());
  }

  public PathFragment getGenfilesFragment() {
    return getConfiguration().getGenfilesFragment(getLabel().getRepository());
  }

  @Override
  public ArtifactRoot getMiddlemanDirectory() {
    return getConfiguration().getMiddlemanDirectory(getLabel().getRepository());
  }

  public Rule getRule() {
    return rule;
  }

  public ImmutableList<Aspect> getAspects() {
    return ImmutableList.of();
  }

  /**
   * If this target's configuration suppresses analysis failures, this returns a list of strings,
   * where each string corresponds to a description of an error that occurred during processing this
   * target.
   *
   * @throws IllegalStateException if this target's configuration does not suppress analysis
   *     failures (if {@code getConfiguration().allowAnalysisFailures()} is false)
   */
  public List<String> getSuppressedErrorMessages() {
    Preconditions.checkState(
        getConfiguration().allowAnalysisFailures(),
        "Error messages can only be retrieved via RuleContext if allow_analysis_failures is true");
    Preconditions.checkState(
        reporter instanceof SuppressingErrorReporter, "Unexpected error reporter");
    return ((SuppressingErrorReporter) reporter).getErrorMessages();
  }

  /**
   * If this <code>RuleContext</code> is for an aspect implementation, returns that aspect. (it is
   * the last aspect in the list of aspects applied to a target; all other aspects are the ones main
   * aspect sees as specified by its "required_aspect_providers") Otherwise returns <code>null
   * </code>.
   */
  @Nullable
  public Aspect getMainAspect() {
    return null;
  }

  /**
   * Returns a rule class name suitable for log messages, including an aspect name if applicable.
   */
  public String getRuleClassNameForLogging() {
    return ruleClassNameForLogging;
  }

  /** Returns the workspace name for the rule. */
  public String getWorkspaceName() {
    return rule.getPackage().getWorkspaceName();
  }

  /** The configuration conditions that trigger this rule's configurable attributes. */
  public ImmutableMap<Label, ConfigMatchingProvider> getConfigConditions() {
    return configConditions;
  }

  /** All aspects applied to the rule. */
  public ImmutableList<AspectDescriptor> getAspectDescriptors() {
    return ImmutableList.of();
  }

  /**
   * Accessor for the attributes of the rule and its aspects.
   *
   * <p>The rule's native attributes can be queried both on their structure / existence and values
   * Aspect attributes can only be queried on their structure.
   *
   * <p>This should be the sole interface for reading rule/aspect attributes in {@link RuleContext}.
   * Don't expose other access points through new public methods.
   */
  public AttributeMap attributes() {
    return attributes;
  }

  @Override
  public boolean hasErrors() {
    return reporter.hasErrors();
  }

  /** Returns a list of all prerequisites as {@code ConfiguredTarget} objects. */
  public ImmutableList<? extends TransitiveInfoCollection> getAllPrerequisites() {
    return prerequisitesCollection.getAllPrerequisites();
  }

  /** Returns the {@link ConfiguredTargetAndData} the given attribute. */
  public List<ConfiguredTargetAndData> getPrerequisiteConfiguredTargets(String attributeName) {
    return getOwningPrerequisitesCollection(attributeName)
        .getPrerequisiteConfiguredTargets(attributeName);
  }

  /**
   * Returns a special action owner for test actions. Test actions should run on the target platform
   * rather than the host platform. Note that the value is not cached (on the assumption that this
   * method is only called once).
   */
  public ActionOwner getTestActionOwner() {
    PlatformInfo testExecutionPlatform;
    ImmutableMap<String, String> testExecProperties;

    // If we have a toolchain, pull the target platform out of it.
    if (toolchainContexts != null) {
      // TODO(https://github.com/bazelbuild/bazel/issues/17466): This doesn't respect execution
      // properties coming from the target's `exec_properties` attribute.
      // src/test/java/com/google/devtools/build/lib/analysis/test/TestActionBuilderTest.java has a
      // test to test for it when it gets figured out.
      testExecutionPlatform = toolchainContexts.getTargetPlatform();
      testExecProperties = testExecutionPlatform.execProperties();
    } else {
      testExecutionPlatform = null;
      testExecProperties = getExecGroups().getExecProperties(DEFAULT_TEST_RUNNER_EXEC_GROUP);
    }

    ActionOwner actionOwner =
        createActionOwner(
            rule,
            getAspectDescriptors(),
            getConfiguration(),
            testExecProperties,
            testExecutionPlatform);

    if (actionOwner == null) {
      actionOwner = getActionOwner();
    }
    return actionOwner;
  }

  @Override
  public ActionOwner getActionOwner() {
    return getActionOwner(DEFAULT_EXEC_GROUP_NAME);
  }

  @Override
  @Nullable
  public ActionOwner getActionOwner(String execGroup) {
    if (actionOwners.containsKey(execGroup)) {
      return actionOwners.get(execGroup);
    }
    if (toolchainContexts != null && !toolchainContexts.hasToolchainContext(execGroup)) {
      return null;
    }
    ActionOwner actionOwner =
        createActionOwner(
            rule,
            getAspectDescriptors(),
            getConfiguration(),
            execGroupCollection.getExecProperties(execGroup),
            getExecutionPlatform(execGroup));
    actionOwners.put(execGroup, actionOwner);
    return actionOwner;
  }

  /**
   * An opaque symbol generator to be used when identifying objects by their action owner/index of
   * creation. Only needed if an object needs to know whether it was created by the same action
   * owner in the same order as another object. Each symbol must call {@link
   * SymbolGenerator#generate} separately to obtain a unique object.
   */
  public SymbolGenerator<?> getSymbolGenerator() {
    return actionOwnerSymbolGenerator;
  }

  /** Returns a configuration fragment for this this target. */
  @Nullable
  public <T extends Fragment> T getFragment(Class<T> fragment) {
    return getFragment(fragment, fragment.getSimpleName(), "");
  }

  @Nullable
  private <T extends Fragment> T getFragment(
      Class<T> fragment, String name, String additionalErrorMessage) {
    // TODO(bazel-team): The fragments can also be accessed directly through
    // BuildConfigurationValue. Can we lock that down somehow?
    Preconditions.checkArgument(
        isLegalFragment(fragment),
        "%s has to declare '%s' as a required fragment in order to access it.%s",
        ruleClassNameForLogging,
        name,
        additionalErrorMessage);
    return getConfiguration().getFragment(fragment);
  }

  @Nullable
  public Fragment getStarlarkFragment(String name) throws EvalException {
    Class<? extends Fragment> fragmentClass = getConfiguration().getStarlarkFragmentByName(name);
    if (fragmentClass == null) {
      return null;
    }
    try {
      Preconditions.checkArgument(
          isLegalFragment(fragmentClass),
          "%s has to declare '%s' as a required fragment in order to access it."
              + " Please update the 'fragments' argument of the rule definition "
              + "(for example: fragments = [\"%s\"])",
          ruleClassNameForLogging,
          name,
          name);
      return getConfiguration().getFragment(fragmentClass);
    } catch (IllegalArgumentException ex) { // fishy
      throw new EvalException(ex.getMessage());
    }
  }

  public ImmutableCollection<String> getStarlarkFragmentNames() {
    return getConfiguration().getStarlarkFragmentNames();
  }

  public <T extends Fragment> boolean isLegalFragment(Class<T> fragment) {
    return ruleClassProvider.getFragmentRegistry().getUniversalFragments().contains(fragment)
        || configurationFragmentPolicy.isLegalConfigurationFragment(fragment);
  }

  @Override
  public ActionLookupKey getOwner() {
    return getAnalysisEnvironment().getOwner();
  }

  @VisibleForTesting
  public static ActionOwner createActionOwner(
      Rule rule,
      ImmutableList<AspectDescriptor> aspectDescriptors,
      BuildConfigurationValue buildConfigurationValue,
      ImmutableMap<String, String> execProperties,
      @Nullable PlatformInfo executionPlatform) {
    return ActionOwner.create(
        rule.getLabel(),
        rule.getLocation(),
        rule.getTargetKind(),
        buildConfigurationValue,
        executionPlatform,
        aspectDescriptors,
        execProperties);
  }

  @Override
  public void registerAction(ActionAnalysisMetadata action) {
<<<<<<< HEAD
    if (getToolchainContexts() == null || getToolchainContext().executionPlatform() == null) {
      throw new IllegalStateException(
          String.format(
              "No toolchain context present but attempted to register action : %s", action));
=======
    // TODO(jcater): every file write action should have a platform (which is probably local), but
    // currently they don't.
    boolean needsPlatform = !(action instanceof AbstractFileWriteAction);
    if (needsPlatform) {
      if (getToolchainContexts() == null || getToolchainContext().executionPlatform() == null) {
        throw new IllegalStateException(
            String.format(
                "No toolchain context present but attempted to register action : %s", action));
      }
>>>>>>> 0bdf72ac
    }
    getAnalysisEnvironment().registerAction(action);
  }

  /**
   * Convenience function for subclasses to report non-attribute-specific errors in the current
   * rule.
   */
  @Override
  public void ruleError(String message) {
    reporter.ruleError(message);
  }

  /**
   * Convenience function for subclasses to report non-attribute-specific warnings in the current
   * rule.
   */
  @Override
  public void ruleWarning(String message) {
    reporter.ruleWarning(message);
  }

  /**
   * Convenience function for subclasses to report attribute-specific errors in the current rule.
   *
   * <p>If the name of the attribute starts with <code>$</code> it is replaced with a string <code>
   * (an implicit dependency)</code>.
   */
  @Override
  public void attributeError(String attrName, String message) {
    reporter.attributeError(attrName, message);
  }

  /**
   * Like attributeError, but does not mark the configured target as errored.
   *
   * <p>If the name of the attribute starts with <code>$</code> it is replaced with a string <code>
   * (an implicit dependency)</code>.
   */
  @Override
  public void attributeWarning(String attrName, String message) {
    reporter.attributeWarning(attrName, message);
  }

  /**
   * Returns an artifact beneath the root of either the "bin" or "genfiles" tree, whose path is
   * based on the name of this target and the current configuration. The choice of which tree to use
   * is based on the rule with which this target (which must be an OutputFile or a Rule) is
   * associated.
   */
  public Artifact createOutputArtifact() {
    Target target = getTarget();
    PathFragment rootRelativePath =
        getPackageDirectory().getRelative(PathFragment.create(target.getName()));

    return internalCreateOutputArtifact(rootRelativePath, target, OutputFile.Kind.FILE);
  }

  /**
   * Returns the output artifact of an {@link OutputFile} of this target.
   *
   * @see #createOutputArtifact()
   */
  public Artifact createOutputArtifact(OutputFile out) {
    PathFragment packageRelativePath =
        getPackageDirectory().getRelative(PathFragment.create(out.getName()));
    return internalCreateOutputArtifact(packageRelativePath, out, out.getKind());
  }

  /**
   * Returns an artifact beneath the root of either the "bin" or "genfiles" tree, whose path is
   * based on the name of this target and the current configuration, with a script suffix
   * appropriate for the current host platform. ({@code .cmd} for Windows, otherwise {@code .sh}).
   * The choice of which tree to use is based on the rule with which this target (which must be an
   * OutputFile or a Rule) is associated.
   */
  public Artifact createOutputArtifactScript() {
    Target target = getTarget();

    String fileExtension = isExecutedOnWindows() ? ".cmd" : ".sh";

    PathFragment rootRelativePath =
        getPackageDirectory().getRelative(PathFragment.create(target.getName() + fileExtension));

    return internalCreateOutputArtifact(rootRelativePath, target, OutputFile.Kind.FILE);
  }

  /**
   * Implementation for {@link #createOutputArtifact()} and {@link
   * #createOutputArtifact(OutputFile)}. This is private so that {@link
   * #createOutputArtifact(OutputFile)} can have a more specific signature.
   */
  private Artifact internalCreateOutputArtifact(
      PathFragment rootRelativePath, Target target, OutputFile.Kind outputFileKind) {
    Preconditions.checkState(
        target.getLabel().getPackageIdentifier().equals(getLabel().getPackageIdentifier()),
        "Creating output artifact for target '%s' in different package than the rule '%s' "
            + "being analyzed",
        target.getLabel(),
        getLabel());
    ArtifactRoot root = getBinOrGenfilesDirectory();

    switch (outputFileKind) {
      case FILE:
        return getDerivedArtifact(rootRelativePath, root);
      case FILESET:
        return getAnalysisEnvironment().getFilesetArtifact(rootRelativePath, root);
      default:
        throw new IllegalStateException();
    }
  }

  /**
   * Returns the root of either the "bin" or "genfiles" tree, based on this target and the current
   * configuration. The choice of which tree to use is based on the rule with which this target
   * (which must be an OutputFile or a Rule) is associated.
   */
  @Override
  public ArtifactRoot getBinOrGenfilesDirectory() {
    return rule.outputsToBindir()
        ? getConfiguration().getBinDirectory(getLabel().getRepository())
        : getConfiguration().getGenfilesDirectory(getLabel().getRepository());
  }

  /**
   * Creates an artifact in a directory that is unique to the package that contains the rule, thus
   * guaranteeing that it never clashes with artifacts created by rules in other packages.
   */
  public Artifact getBinArtifact(String relative) {
    return getBinArtifact(PathFragment.create(relative));
  }

  public Artifact getBinArtifact(PathFragment relative) {
    return getPackageRelativeArtifact(
        relative, getConfiguration().getBinDirectory(getLabel().getRepository()));
  }

  /**
   * Creates an artifact in a directory that is unique to the package that contains the rule, thus
   * guaranteeing that it never clashes with artifacts created by rules in other packages.
   */
  public Artifact getGenfilesArtifact(String relative) {
    return getGenfilesArtifact(PathFragment.create(relative));
  }

  public Artifact getGenfilesArtifact(PathFragment relative) {
    return getPackageRelativeArtifact(
        relative, getConfiguration().getGenfilesDirectory(getLabel().getRepository()));
  }

  @Override
  public Artifact getShareableArtifact(PathFragment rootRelativePath, ArtifactRoot root) {
    return getAnalysisEnvironment().getDerivedArtifact(rootRelativePath, root);
  }

  @Override
  public Artifact.DerivedArtifact getPackageRelativeArtifact(
      PathFragment relative, ArtifactRoot root) {
    return getPackageRelativeArtifact(relative, root, /* contentBasedPath= */ false);
  }

  /**
   * Same as {@link #getPackageRelativeArtifact(PathFragment, ArtifactRoot)} but includes the option
   * option to use a content-based path for this artifact (see {@link
   * BuildConfigurationValue#useContentBasedOutputPaths()}).
   */
  private Artifact.DerivedArtifact getPackageRelativeArtifact(
      PathFragment relative, ArtifactRoot root, boolean contentBasedPath) {
    return getDerivedArtifact(getPackageDirectory().getRelative(relative), root, contentBasedPath);
  }

  /**
   * Creates an artifact in a directory that is unique to the package that contains the rule, thus
   * guaranteeing that it never clashes with artifacts created by rules in other packages.
   */
  public Artifact getPackageRelativeArtifact(String relative, ArtifactRoot root) {
    return getPackageRelativeArtifact(relative, root, /* contentBasedPath= */ false);
  }

  /**
   * Same as {@link #getPackageRelativeArtifact(String, ArtifactRoot)} but includes the option to
   * use a content-based path for this artifact (see {@link
   * BuildConfigurationValue#useContentBasedOutputPaths()}).
   */
  private Artifact getPackageRelativeArtifact(
      String relative, ArtifactRoot root, boolean contentBasedPath) {
    return getPackageRelativeArtifact(PathFragment.create(relative), root, contentBasedPath);
  }

  @Override
  public PathFragment getPackageDirectory() {
    return getLabel()
        .getPackageIdentifier()
        .getPackagePath(getConfiguration().isSiblingRepositoryLayout());
  }

  /**
   * Creates an artifact under a given root with the given root-relative path.
   *
   * <p>Verifies that it is in the root-relative directory corresponding to the package of the rule,
   * thus ensuring that it doesn't clash with other artifacts generated by other rules using this
   * method.
   */
  @Override
  public Artifact.DerivedArtifact getDerivedArtifact(
      PathFragment rootRelativePath, ArtifactRoot root) {
    return getDerivedArtifact(rootRelativePath, root, /* contentBasedPath= */ false);
  }

  /**
   * Same as {@link #getDerivedArtifact(PathFragment, ArtifactRoot)} but includes the option to use
   * a content-based path for this artifact (see {@link
   * BuildConfigurationValue#useContentBasedOutputPaths()}).
   */
  public Artifact.DerivedArtifact getDerivedArtifact(
      PathFragment rootRelativePath, ArtifactRoot root, boolean contentBasedPath) {
    Preconditions.checkState(
        rootRelativePath.startsWith(getPackageDirectory()),
        "Output artifact '%s' not under package directory '%s' for target '%s'",
        rootRelativePath,
        getPackageDirectory(),
        getLabel());
    return getAnalysisEnvironment().getDerivedArtifact(rootRelativePath, root, contentBasedPath);
  }

  @Override
  public SpecialArtifact getTreeArtifact(PathFragment rootRelativePath, ArtifactRoot root) {
    Preconditions.checkState(
        rootRelativePath.startsWith(getPackageDirectory()),
        "Output artifact '%s' not under package directory '%s' for target '%s'",
        rootRelativePath,
        getPackageDirectory(),
        getLabel());
    return getAnalysisEnvironment().getTreeArtifact(rootRelativePath, root);
  }

  /**
   * Creates a tree artifact in a directory that is unique to the package that contains the rule,
   * thus guaranteeing that it never clashes with artifacts created by rules in other packages.
   */
  public Artifact getPackageRelativeTreeArtifact(PathFragment relative, ArtifactRoot root) {
    return getTreeArtifact(getPackageDirectory().getRelative(relative), root);
  }

  public Artifact getPackageRelativeTreeArtifact(String relative, ArtifactRoot root) {
    return getPackageRelativeTreeArtifact(PathFragment.create(relative), root);
  }

  /**
   * Creates an artifact in a directory that is unique to the rule, thus guaranteeing that it never
   * clashes with artifacts created by other rules.
   */
  public Artifact getUniqueDirectoryArtifact(
      String uniqueDirectory, String relative, ArtifactRoot root) {
    return getUniqueDirectoryArtifact(uniqueDirectory, PathFragment.create(relative), root);
  }

  @Override
  public Artifact getUniqueDirectoryArtifact(String uniqueDirectorySuffix, String relative) {
    return getUniqueDirectoryArtifact(uniqueDirectorySuffix, relative, getBinOrGenfilesDirectory());
  }

  @Override
  public Artifact getUniqueDirectoryArtifact(String uniqueDirectorySuffix, PathFragment relative) {
    return getUniqueDirectoryArtifact(uniqueDirectorySuffix, relative, getBinOrGenfilesDirectory());
  }

  @Override
  public Artifact getUniqueDirectoryArtifact(
      String uniqueDirectory, PathFragment relative, ArtifactRoot root) {
    return getDerivedArtifact(getUniqueDirectory(uniqueDirectory).getRelative(relative), root);
  }

  /**
   * Returns true iff the rule, or any attached aspect, has an attribute with the given name and
   * type.
   */
  public boolean isAttrDefined(String attrName, Type<?> type) {
    return attributes().has(attrName, type);
  }

  /**
   * Returns the prerequisites keyed by their transition keys. If the split transition is not active
   * (e.g. split() returned an empty list), the key is an empty Optional.
   */
  public Map<Optional<String>, List<ConfiguredTargetAndData>> getSplitPrerequisites(
      String attributeName) {
    return getOwningPrerequisitesCollection(attributeName).getSplitPrerequisites(attributeName);
  }

  /**
   * Returns the specified provider of the prerequisite referenced by the attribute in the argument.
   * If the attribute is empty or it does not support the specified provider, returns null.
   */
  @Nullable
  public <C extends TransitiveInfoProvider> C getPrerequisite(
      String attributeName, Class<C> provider) {
    return getOwningPrerequisitesCollection(attributeName).getPrerequisite(attributeName, provider);
  }

  /**
   * Returns the transitive info collection that feeds into this target through the specified
   * attribute. Returns null if the attribute is empty.
   */
  @Nullable
  public TransitiveInfoCollection getPrerequisite(String attributeName) {
    return getOwningPrerequisitesCollection(attributeName).getPrerequisite(attributeName);
  }

  /**
   * Returns the declared provider (native and Starlark) for the specified constructor under the
   * specified attribute of this target in the BUILD file. May return null if there is no
   * TransitiveInfoCollection under the specified attribute.
   */
  @Nullable
  public <T extends Info> T getPrerequisite(
      String attributeName, BuiltinProvider<T> builtinProvider) {
    return getOwningPrerequisitesCollection(attributeName)
        .getPrerequisite(attributeName, builtinProvider);
  }

  @Nullable
  public <T> T getPrerequisite(String attributeName, StarlarkProviderWrapper<T> key)
      throws RuleErrorException {
    return getOwningPrerequisitesCollection(attributeName).getPrerequisite(attributeName, key);
  }

  /**
   * For a given attribute, returns all declared provider provided by targets of that attribute.
   * Each declared provider is keyed by the {@link BuildConfigurationValue} under which the provider
   * was created.
   */
  public <C extends Info>
      ImmutableListMultimap<BuildConfigurationValue, C> getPrerequisitesByConfiguration(
          String attributeName, BuiltinProvider<C> provider) {
    return getOwningPrerequisitesCollection(attributeName)
        .getPrerequisitesByConfiguration(attributeName, provider);
  }

  /**
   * Returns the list of transitive info collections that feed into this target through the
   * specified attribute.
   */
  public List<? extends TransitiveInfoCollection> getPrerequisites(String attributeName) {
    return getOwningPrerequisitesCollection(attributeName).getPrerequisites(attributeName);
  }

  /**
   * Returns all the providers of the specified type that are listed under the specified attribute
   * of this target in the BUILD file.
   */
  public <C extends TransitiveInfoProvider> List<C> getPrerequisites(
      String attributeName, Class<C> classType) {
    return getOwningPrerequisitesCollection(attributeName)
        .getPrerequisites(attributeName, classType);
  }

  /**
   * Returns all the declared Starlark wrapped providers for the specified constructor under the
   * specified attribute of this target in the BUILD file.
   */
  public <T> ImmutableList<T> getPrerequisites(
      String attributeName, StarlarkProviderWrapper<T> starlarkKey) throws RuleErrorException {
    return getOwningPrerequisitesCollection(attributeName)
        .getPrerequisites(attributeName, starlarkKey);
  }

  /**
   * Returns all the declared providers (native and Starlark) for the specified constructor under
   * the specified attribute of this target in the BUILD file.
   */
  public <T extends Info> List<T> getPrerequisites(
      String attributeName, BuiltinProvider<T> starlarkKey) {
    return getOwningPrerequisitesCollection(attributeName)
        .getPrerequisites(attributeName, starlarkKey);
  }

  /**
   * Returns all the providers of the specified type that are listed under the specified attribute
   * of this target in the BUILD file, and that contain the specified provider.
   */
  public <C extends TransitiveInfoProvider>
      Iterable<? extends TransitiveInfoCollection> getPrerequisitesIf(
          String attributeName, Class<C> classType) {
    return getOwningPrerequisitesCollection(attributeName)
        .getPrerequisitesIf(attributeName, classType);
  }

  /**
   * Returns all the providers of the specified type that are listed under the specified attribute
   * of this target in the BUILD file, and that contain the specified provider.
   */
  public <C extends Info> Iterable<? extends TransitiveInfoCollection> getPrerequisitesIf(
      String attributeName, BuiltinProvider<C> classType) {
    return getOwningPrerequisitesCollection(attributeName)
        .getPrerequisitesIf(attributeName, classType);
  }

  /**
   * Returns the prerequisite referred to by the specified attribute. Also checks whether the
   * attribute is marked as executable and that the target referred to can actually be executed.
   *
   * @param attributeName the name of the attribute
   * @return the {@link FilesToRunProvider} interface of the prerequisite.
   */
  @Nullable
  public FilesToRunProvider getExecutablePrerequisite(String attributeName) {
    return getOwningPrerequisitesCollection(attributeName).getExecutablePrerequisite(attributeName);
  }

  public void initConfigurationMakeVariableContext(
      Iterable<? extends MakeVariableSupplier> makeVariableSuppliers) {
    Preconditions.checkState(
        configurationMakeVariableContext == null,
        "Attempted to init an already initialized Make var context (did you call"
            + " initConfigurationMakeVariableContext() after accessing ctx.var?)");
    configurationMakeVariableContext =
        new ConfigurationMakeVariableContext(
            this, rule.getPackage(), getConfiguration(), makeVariableSuppliers);
  }

  public Expander getExpander(TemplateContext templateContext) {
    Expander expander = new Expander(this, templateContext);
    makeVariableExpanders.add(expander);
    return expander;
  }

  public Expander getExpander() {
    Expander expander = new Expander(this, getConfigurationMakeVariableContext());
    makeVariableExpanders.add(expander);
    return expander;
  }

  public Expander getExpander(ImmutableMap<Label, ImmutableCollection<Artifact>> labelMap) {
    Expander expander = new Expander(this, getConfigurationMakeVariableContext(), labelMap);
    makeVariableExpanders.add(expander);
    return expander;
  }

  /**
   * Returns a cached context that maps Make variable names (string) to values (string) without any
   * extra {@link MakeVariableSupplier}.
   *
   * <p>CAUTION: If there's no context, this will initialize the context with no
   * MakeVariableSuppliers. Call {@link #initConfigurationMakeVariableContext} first if you want to
   * register suppliers.
   */
  public ConfigurationMakeVariableContext getConfigurationMakeVariableContext() {
    if (configurationMakeVariableContext == null) {
      initConfigurationMakeVariableContext(ImmutableList.of());
    }
    return configurationMakeVariableContext;
  }

  private StarlarkThread createStarlarkThread(Mutability mutability) {
    AnalysisEnvironment env = getAnalysisEnvironment();
    StarlarkThread thread = new StarlarkThread(mutability, env.getStarlarkSemantics());
    thread.setPrintHandler(Event.makeDebugPrintHandler(env.getEventHandler()));
    new BazelRuleAnalysisThreadContext(getSymbolGenerator(), this).storeInThread(thread);
    return thread;
  }

  public StarlarkThread getStarlarkThread() {
    return starlarkThread;
  }

  /**
   * Initializes the StarlarkRuleContext for use and returns it. No-op if already initialized.
   *
   * <p>Throws RuleErrorException on failure.
   */
  public StarlarkRuleContext initStarlarkRuleContext() throws RuleErrorException {
    if (starlarkRuleContext == null) {
      AspectDescriptor aspectDescriptor =
          getMainAspect() == null ? null : getMainAspect().getDescriptor();
      this.starlarkRuleContext = new StarlarkRuleContext(this, aspectDescriptor);
    }
    return starlarkRuleContext;
  }

  public StarlarkRuleContext getStarlarkRuleContext() {
    Preconditions.checkNotNull(starlarkRuleContext, "Must call initStarlarkRuleContext() first");
    return starlarkRuleContext;
  }

  /**
   * Retrieves the {@code @_builtins}-defined Starlark object registered in the {@code
   * exported_to_java} mapping under the given name.
   *
   * <p>Reports and raises a rule error if no symbol by that name is defined.
   */
  public Object getStarlarkDefinedBuiltin(String name)
      throws RuleErrorException, InterruptedException {
    Object result = getAnalysisEnvironment().getStarlarkDefinedBuiltins().get(name);
    if (result == null) {
      throwWithRuleError(
          String.format(
              "(Internal error) No symbol named '%s' defined in the @_builtins exported_to_java"
                  + " dict",
              name));
    }
    return result;
  }

  /**
   * Calls a Starlark function in this rule's Starlark thread with the given positional and keyword
   * arguments. On failure, calls {@link #throwWithRuleError} with the Starlark stack trace.
   *
   * <p>This convenience method avoids the need to catch EvalException when the failure would just
   * immediately terminate rule analysis anyway.
   */
  public Object callStarlarkOrThrowRuleError(
      Object func, List<Object> args, Map<String, Object> kwargs)
      throws RuleErrorException, InterruptedException {
    try {
      return Starlark.call(starlarkThread, func, args, kwargs);
    } catch (EvalException e) {
      throw throwWithRuleError(e.getMessageWithStack());
    }
  }

  /**
   * Prepares Starlark objects created during this target's analysis for use by others. Freezes
   * mutability, clears expensive references.
   */
  @Override
  public void close() {
    starlarkThread.mutability().freeze();
    if (starlarkRuleContext != null) {
      starlarkRuleContext.close();
      starlarkRuleContext = null;
    }
  }

  @Nullable
  public Label targetPlatform() {
    if (toolchainContexts == null) {
      return null;
    }
    PlatformInfo targetPlatform = toolchainContexts.getTargetPlatform();
    if (targetPlatform == null) {
      return null;
    }
    return targetPlatform.label();
  }

  public boolean useAutoExecGroups() {
    if (attributes().has("$use_auto_exec_groups")) {
      return (boolean) attributes().get("$use_auto_exec_groups", Type.BOOLEAN);
    } else {
      return getConfiguration().useAutoExecGroups();
    }
  }

  /**
   * Returns the toolchain context from the default exec group. Important note: In case automatic
   * exec groups are enabled, use `getToolchainInfo(Label toolchainType)` function.
   */
  @Nullable
  public ResolvedToolchainContext getToolchainContext() {
    return toolchainContexts == null ? null : toolchainContexts.getDefaultToolchainContext();
  }

  @Nullable
  private ResolvedToolchainContext getToolchainContext(String execGroup) {
    return toolchainContexts == null ? null : toolchainContexts.getToolchainContext(execGroup);
  }

  private boolean isAutomaticExecGroup(String execGroupName) {
    return !Identifier.isValid(execGroupName) && !execGroupName.equals(DEFAULT_EXEC_GROUP_NAME);
  }

  @Nullable
  private ResolvedToolchainContext getToolchainContextForToolchainType(Label toolchainType) {
    ResolvedToolchainContext toolchainContext =
        toolchainContexts.getToolchainContext(toolchainType.toString());
    if (toolchainContext != null && toolchainContext.forToolchainType(toolchainType) != null) {
      // Return early if name of the Automatic Exec Group (AEG) and toolchain type matches.
      return toolchainContext;
    }

    // Alias can be used for toolchains, in which case name of AEG will not match with the toolchain
    // type in its ResolvedToolchainContext (AEGs are created before toolchain context is resolved).
    String aliasName =
        toolchainContexts.getExecGroupNames().stream()
            .filter(this::isAutomaticExecGroup)
            .filter(
                name -> {
                  ResolvedToolchainContext context = toolchainContexts.getToolchainContext(name);
                  return (context != null
                      && context
                          .requestedToolchainTypeLabels()
                          .containsKey(Label.parseCanonicalUnchecked(name)));
                })
            .findFirst()
            .orElse(null);
    return aliasName == null ? null : toolchainContexts.getToolchainContext(aliasName);
  }

  /**
   * Returns the toolchain info from the default exec group in case automatic exec groups are not
   * enabled. If they are enabled, retrieves toolchain info from the corresponding automatic exec
   * group.
   */
  @Nullable
  public ToolchainInfo getToolchainInfo(Label toolchainType) {
    ResolvedToolchainContext toolchainContext;
    if (useAutoExecGroups()) {
      toolchainContext = getToolchainContextForToolchainType(toolchainType);
    } else {
      toolchainContext = getToolchainContext();
    }
    return toolchainContext == null ? null : toolchainContext.forToolchainType(toolchainType);
  }

  public boolean hasToolchainContext(String execGroup) {
    return toolchainContexts != null && toolchainContexts.hasToolchainContext(execGroup);
  }

  @Nullable
  public ToolchainCollection<ResolvedToolchainContext> getToolchainContexts() {
    return toolchainContexts;
  }

  public ExecGroupCollection getExecGroups() {
    return execGroupCollection;
  }

  public boolean targetPlatformHasConstraint(ConstraintValueInfo constraintValue) {
    if (toolchainContexts == null || toolchainContexts.getTargetPlatform() == null) {
      return false;
    }
    // All toolchain contexts should have the same target platform so we access via the default.
    return toolchainContexts.getTargetPlatform().constraints().hasConstraintValue(constraintValue);
  }

  public ConfiguredRuleClassProvider getRuleClassProvider() {
    return ruleClassProvider;
  }

  /**
   * Returns the configuration fragments this rule uses if it should be included for this rule.
   * Otherwise it returns null.
   */
  @Nullable
  public RequiredConfigFragmentsProvider getRequiredConfigFragments() {
    if (requiredConfigFragments == null) {
      return null;
    }

    RequiredConfigFragmentsProvider.Builder merged = null;

    // Add variables accessed through ctx.var, if this is a Starlark rule.
    if (starlarkRuleContext != null) {
      for (String makeVariable : starlarkRuleContext.lookedUpVariables()) {
        if (isUserDefinedMakeVariable(makeVariable)) {
          if (merged == null) {
            merged = RequiredConfigFragmentsProvider.builder().merge(requiredConfigFragments);
          }
          merged.addDefine(makeVariable);
        }
      }
    }

    // Add variables accessed through Make variable substitution.
    for (Expander makeVariableExpander : makeVariableExpanders) {
      for (String makeVariable : makeVariableExpander.lookedUpVariables()) {
        if (isUserDefinedMakeVariable(makeVariable)) {
          if (merged == null) {
            merged = RequiredConfigFragmentsProvider.builder().merge(requiredConfigFragments);
          }
          merged.addDefine(makeVariable);
        }
      }
    }

    return merged == null ? requiredConfigFragments : merged.build();
  }

  /**
   * Returns the set of transitive packages. This is only intended to be used to create the repo
   * mapping manifest for the runfiles tree. Can be null if transitive packages are not tracked (see
   * {@link
   * com.google.devtools.build.lib.skyframe.SkyframeExecutor#shouldStoreTransitivePackagesInLoadingAndAnalysis}).
   */
  @Nullable
  public NestedSet<Package> getTransitivePackagesForRunfileRepoMappingManifest() {
    return transitivePackagesForRunfileRepoMappingManifest;
  }

  private boolean isUserDefinedMakeVariable(String makeVariable) {
    // User-defined make values may be set either in "--define foo=bar" or in a vardef in the rule's
    // package. Both are equivalent for these purposes, since in both cases setting
    // "--define foo=bar" impacts the rule's output.
    return rule.getPackage().getMakeEnvironment().containsKey(makeVariable)
        || getConfiguration().getCommandLineBuildVariables().containsKey(makeVariable);
  }

  @Override
  @Nullable
  public PlatformInfo getExecutionPlatform() {
    if (getToolchainContext() == null) {
      return null;
    }
    return getToolchainContext().executionPlatform();
  }

  @Override
  @Nullable
  public PlatformInfo getExecutionPlatform(String execGroup) {
    if (toolchainContexts == null) {
      return null;
    }
    ResolvedToolchainContext toolchainContext = getToolchainContext(execGroup);
    return toolchainContext == null ? null : toolchainContext.executionPlatform();
  }

  /**
   * For the specified attribute "attributeName" (which must be of type list(label)), resolve all
   * the labels into ConfiguredTargets (for the configuration appropriate to the attribute) and
   * return their build artifacts as a {@link PrerequisiteArtifacts} instance.
   *
   * @param attributeName the name of the attribute to traverse
   */
  public PrerequisiteArtifacts getPrerequisiteArtifacts(String attributeName) {
    return PrerequisiteArtifacts.get(this, attributeName);
  }

  /**
   * For the specified attribute "attributeName" (which must be of type label), resolves the
   * ConfiguredTarget and returns its single build artifact.
   *
   * <p>If the attribute is optional, has no default and was not specified, then null will be
   * returned. Note also that null is returned (and an attribute error is raised) if there wasn't
   * exactly one build artifact for the target.
   */
  public Artifact getPrerequisiteArtifact(String attributeName) {
    return prerequisitesCollection.getPrerequisiteArtifact(attributeName);
  }

  /**
   * Returns a path fragment qualified by the rule name and unique fragment to disambiguate
   * artifacts produced from the source file appearing in multiple rules.
   *
   * <p>For example "pkg/dir/name" -> "pkg/&lt;fragment>/rule/dir/name.
   */
  public PathFragment getUniqueDirectory(String fragment) {
    return getUniqueDirectory(PathFragment.create(fragment));
  }

  /**
   * Returns a path fragment qualified by the rule name and unique fragment to disambiguate
   * artifacts produced from the source file appearing in multiple rules.
   *
   * <p>For example "pkg/dir/name" -> "pkg/&lt;fragment>/rule/dir/name.
   */
  @Override
  public PathFragment getUniqueDirectory(PathFragment fragment) {
    return AnalysisUtils.getUniqueDirectory(
        getLabel(), fragment, getConfiguration().isSiblingRepositoryLayout());
  }

  /**
   * Check that all targets that were specified as sources are from the same package as this rule.
   * Output a warning or an error for every target that is imported from a different package.
   */
  public void checkSrcsSamePackage(boolean onlyWarn) {
    PathFragment packageName = getLabel().getPackageFragment();
    for (Artifact srcItem : PrerequisiteArtifacts.get(this, "srcs").list()) {
      if (!srcItem.isSourceArtifact()) {
        // In theory, we should not do this check. However, in practice, we
        // have a couple of rules that do not obey the "srcs must contain
        // files and only files" rule. Thus, we are stuck with this hack here :(
        continue;
      }
      Label associatedLabel = srcItem.getOwner();
      PathFragment itemPackageName = associatedLabel.getPackageFragment();
      if (!itemPackageName.equals(packageName)) {
        String message =
            "please do not import '"
                + associatedLabel
                + "' directly. "
                + "You should either move the file to this package or depend on "
                + "an appropriate rule there";
        if (onlyWarn) {
          attributeWarning("srcs", message);
        } else {
          attributeError("srcs", message);
        }
      }
    }
  }

  @Override
  public Artifact getImplicitOutputArtifact(ImplicitOutputsFunction function)
      throws InterruptedException {
    return getImplicitOutputArtifact(function, /* contentBasedPath= */ false);
  }

  /**
   * Same as {@link #getImplicitOutputArtifact(ImplicitOutputsFunction)} but includes the option to
   * use a content-based path for this artifact (see {@link
   * BuildConfigurationValue#useContentBasedOutputPaths()}).
   */
  public Artifact getImplicitOutputArtifact(
      ImplicitOutputsFunction function, boolean contentBasedPath) throws InterruptedException {
    Iterable<String> result;
    try {
      result =
          function.getImplicitOutputs(
              getAnalysisEnvironment().getEventHandler(), RawAttributeMapper.of(rule));
    } catch (EvalException e) {
      // It's ok as long as we don't use this method from Starlark.
      throw new IllegalStateException(e);
    }
    return getImplicitOutputArtifact(Iterables.getOnlyElement(result), contentBasedPath);
  }

  /** Only use from Starlark. Returns the implicit output artifact for a given output path. */
  public Artifact getImplicitOutputArtifact(String path) {
    return getImplicitOutputArtifact(path, /* contentBasedPath= */ false);
  }

  /**
   * Same as {@link #getImplicitOutputArtifact(String)} but includes the option to use a a
   * content-based path for this artifact (see {@link
   * BuildConfigurationValue#useContentBasedOutputPaths()}).
   */
  // TODO(bazel-team): Consider removing contentBasedPath stuff, which is unused as of 18 months
  // after its introduction in cl/252148134.
  private Artifact getImplicitOutputArtifact(String path, boolean contentBasedPath) {
    return getPackageRelativeArtifact(path, getBinOrGenfilesDirectory(), contentBasedPath);
  }

  /**
   * Returns the (unmodifiable, ordered) list of artifacts which are the outputs of this target.
   *
   * <p>Each element in this list is associated with a single output, either declared implicitly
   * (via setImplicitOutputsFunction()) or explicitly (listed in the 'outs' attribute of our rule).
   */
  public ImmutableList<Artifact> getOutputArtifacts() {
    ImmutableList.Builder<Artifact> artifacts = ImmutableList.builder();
    for (OutputFile out : rule.getOutputFiles()) {
      artifacts.add(createOutputArtifact(out));
    }
    return artifacts.build();
  }

  /**
   * Like {@link #getOutputArtifacts()} but for a singular output item. Reports an error if the
   * "out" attribute is not a singleton.
   *
   * @return null if the output list is empty, the artifact for the first item of the output list
   *     otherwise
   */
  @Nullable
  public Artifact getOutputArtifact() {
    List<Artifact> outs = getOutputArtifacts();
    if (outs.size() != 1) {
      attributeError("out", "exactly one output file required");
      if (outs.isEmpty()) {
        return null;
      }
    }
    return outs.get(0);
  }

  @Override
  public Artifact.DerivedArtifact getRelatedArtifact(PathFragment pathFragment, String extension) {
    PathFragment file = FileSystemUtils.replaceExtension(pathFragment, extension);
    return getDerivedArtifact(file, getConfiguration().getBinDirectory(getLabel().getRepository()));
  }

  /** Returns true if the target for this context is a test target. */
  public boolean isTestTarget() {
    return TargetUtils.isTestRule(getTarget());
  }

  /** Returns true if the testonly attribute is set on this context. */
  public boolean isTestOnlyTarget() {
    return attributes().has("testonly", Type.BOOLEAN) && attributes().get("testonly", Type.BOOLEAN);
  }

  /** Returns true if the execution platform is Windows. */
  public boolean isExecutedOnWindows() {
    return getExecutionPlatform()
        .constraints()
        .hasConstraintValue(OS_TO_CONSTRAINTS.get(OS.WINDOWS));
  }

  /**
   * Returns true if {@code label} is visible from {@code prerequisite}.
   *
   * <p>This only computes the logic as implemented by the visibility system. The final decision
   * whether a dependency is allowed is made by {@link PrerequisiteValidator}.
   */
  public static boolean isVisible(Label label, TransitiveInfoCollection prerequisite) {
    // Check visibility attribute
    for (PackageGroupContents specification :
        prerequisite.getProvider(VisibilityProvider.class).getVisibility().toList()) {
      if (specification.containsPackage(label.getPackageIdentifier())) {
        return true;
      }
    }

    return false;
  }

  /**
   * Returns true if {@code rule} is visible from {@code prerequisite}.
   *
   * <p>This only computes the logic as implemented by the visibility system. The final decision
   * whether a dependency is allowed is made by {@link PrerequisiteValidator}.
   */
  public static boolean isVisible(Rule rule, TransitiveInfoCollection prerequisite) {
    return isVisible(rule.getLabel(), prerequisite);
  }

  /**
   * @return the set of features applicable for the current rule.
   */
  public ImmutableSet<String> getFeatures() {
    return features.on();
  }

  /**
   * @return the set of features that are disabled for the current rule.
   */
  public ImmutableSet<String> getDisabledFeatures() {
    return features.off();
  }

  @Override
  public RuleErrorConsumer getRuleErrorConsumer() {
    return this;
  }

  /**
   * Returns {@code true} if a {@link RequiredConfigFragmentsProvider} should be included for this
   * rule.
   */
  public boolean shouldIncludeRequiredConfigFragmentsProvider() {
    return requiredConfigFragments != null;
  }

  @Override
  public String toString() {
    return "RuleContext(" + getLabel() + ", " + getConfiguration() + ")";
  }

  /** Builder class for a RuleContext. */
  public static final class Builder implements RuleErrorConsumer {
    private final AnalysisEnvironment env;
    private final Target target;
    private final ImmutableList<Aspect> aspects;
    private final BuildConfigurationValue configuration;
    private final RuleErrorConsumer reporter;
    private ConfiguredRuleClassProvider ruleClassProvider;
    private ConfigurationFragmentPolicy configurationFragmentPolicy;
    private ActionLookupKey actionOwnerSymbol;
    private OrderedSetMultimap<DependencyKind, ConfiguredTargetAndData> prerequisiteMap;
    private ConfigConditions configConditions;
    private Mutability mutability;
    private NestedSet<PackageGroupContents> visibility;
    private ToolchainCollection<ResolvedToolchainContext> toolchainContexts;
    private ExecGroupCollection.Builder execGroupCollectionBuilder;
    private ImmutableMap<String, String> rawExecProperties;
    @Nullable private RequiredConfigFragmentsProvider requiredConfigFragments;
    @Nullable private NestedSet<Package> transitivePackagesForRunfileRepoMappingManifest;

    @VisibleForTesting
    public Builder(
        AnalysisEnvironment env,
        Target target,
        ImmutableList<Aspect> aspects,
        BuildConfigurationValue configuration) {
      this.env = Preconditions.checkNotNull(env);
      this.target = Preconditions.checkNotNull(target);
      this.aspects = Preconditions.checkNotNull(aspects);
      this.configuration = Preconditions.checkNotNull(configuration);
      if (configuration.allowAnalysisFailures()) {
        reporter = new SuppressingErrorReporter();
      } else {
        reporter =
            new ErrorReporter(
                env, target.getAssociatedRule(), configuration, getRuleClassNameForLogging());
      }
    }

    /**
     * Same as {@link #build}, except without some attribute checks.
     *
     * <p>Don't use this function outside of testing. The use should be limited to cases where
     * specifying ConfigConditions.EMPTY, which can cause a noMatchError when accessing attributes
     * within attribute checking.
     */
    @VisibleForTesting
    public RuleContext unsafeBuild() throws InvalidExecGroupException {
      return build(false);
    }

    @VisibleForTesting
    public RuleContext build() throws InvalidExecGroupException {
      return build(true);
    }

    private RuleContext build(boolean attributeChecks) throws InvalidExecGroupException {
      Preconditions.checkNotNull(ruleClassProvider);
      Preconditions.checkNotNull(configurationFragmentPolicy);
      Preconditions.checkNotNull(actionOwnerSymbol);
      Preconditions.checkNotNull(prerequisiteMap);
      Preconditions.checkNotNull(configConditions);
      Preconditions.checkNotNull(mutability);
      Preconditions.checkNotNull(visibility);
      ConfiguredAttributeMapper ruleAttributes =
          ConfiguredAttributeMapper.of(
              target.getAssociatedRule(), configConditions.asProviders(), configuration);
      ImmutableListMultimap<DependencyKind, ConfiguredTargetAndData> targetMap = createTargetMap();
      validateExtraPrerequisites(attributeChecks, ruleAttributes);

      ExecGroupCollection execGroupCollection =
          createExecGroupCollection(execGroupCollectionBuilder, ruleAttributes);
      if (aspects.isEmpty()) {
        return RuleContext.create(this, ruleAttributes, targetMap, execGroupCollection);
      } else {
        return AspectContext.create(this, ruleAttributes, targetMap, execGroupCollection);
      }
    }

    private ExecGroupCollection createExecGroupCollection(
        ExecGroupCollection.Builder execGroupCollectionBuilder, AttributeMap attributes)
        throws InvalidExecGroupException {
      if (rawExecProperties == null) {
        if (!attributes.has(RuleClass.EXEC_PROPERTIES_ATTR, Type.STRING_DICT)) {
          rawExecProperties = ImmutableMap.of();
        } else {
          rawExecProperties =
              ImmutableMap.copyOf(attributes.get(RuleClass.EXEC_PROPERTIES_ATTR, Type.STRING_DICT));
        }
      }

      return execGroupCollectionBuilder.build(toolchainContexts, rawExecProperties);
    }

    private void checkAttributesNonEmpty(AttributeMap attributes) {
      for (String attributeName : attributes.getAttributeNames()) {
        Attribute attr = attributes.getAttributeDefinition(attributeName);
        if (!attr.isNonEmpty()) {
          continue;
        }
        Object attributeValue = attributes.get(attributeName, attr.getType());

        // TODO(adonovan): define in terms of Starlark.len?
        boolean isEmpty = false;
        if (attributeValue instanceof List) {
          isEmpty = ((List<?>) attributeValue).isEmpty();
        } else if (attributeValue instanceof Map) {
          isEmpty = ((Map<?, ?>) attributeValue).isEmpty();
        }
        if (isEmpty) {
          reporter.attributeError(attr.getName(), "attribute must be non empty");
        }
      }
    }

    private void checkAttributesForDuplicateLabels(ConfiguredAttributeMapper attributes) {
      for (String attributeName : attributes.getAttributeNames()) {
        Attribute attr = attributes.getAttributeDefinition(attributeName);
        if (attr.getType() != BuildType.LABEL_LIST) {
          continue;
        }

        Set<Label> duplicates = attributes.checkForDuplicateLabels(attr);
        for (Label label : duplicates) {
          reporter.attributeError(attr.getName(), String.format("Label '%s' is duplicated", label));
        }
      }
    }

    @CanIgnoreReturnValue
    public Builder setRuleClassProvider(ConfiguredRuleClassProvider ruleClassProvider) {
      this.ruleClassProvider = ruleClassProvider;
      return this;
    }

    @CanIgnoreReturnValue
    public Builder setConfigurationFragmentPolicy(ConfigurationFragmentPolicy policy) {
      this.configurationFragmentPolicy = policy;
      return this;
    }

    @CanIgnoreReturnValue
    public Builder setActionOwnerSymbol(ActionLookupKey actionOwnerSymbol) {
      this.actionOwnerSymbol = actionOwnerSymbol;
      return this;
    }

    @CanIgnoreReturnValue
    public Builder setMutability(Mutability mutability) {
      this.mutability = mutability;
      return this;
    }

    @CanIgnoreReturnValue
    public Builder setVisibility(NestedSet<PackageGroupContents> visibility) {
      this.visibility = visibility;
      return this;
    }

    /**
     * Sets the prerequisites and checks their visibility. It also generates appropriate error or
     * warning messages and sets the error flag as appropriate.
     */
    @CanIgnoreReturnValue
    public Builder setPrerequisites(
        OrderedSetMultimap<DependencyKind, ConfiguredTargetAndData> prerequisiteMap) {
      this.prerequisiteMap = Preconditions.checkNotNull(prerequisiteMap);
      return this;
    }

    /**
     * Sets the configuration conditions needed to determine which paths to follow for this rule's
     * configurable attributes.
     */
    @CanIgnoreReturnValue
    public Builder setConfigConditions(ConfigConditions configConditions) {
      this.configConditions = Preconditions.checkNotNull(configConditions);
      return this;
    }

    /** Sets the collection of {@link ResolvedToolchainContext}s available to this rule. */
    @CanIgnoreReturnValue
    @VisibleForTesting
    public Builder setToolchainContexts(
        ToolchainCollection<ResolvedToolchainContext> toolchainContexts) {
      Preconditions.checkState(
          this.toolchainContexts == null,
          "toolchainContexts has already been set for this Builder");
      this.toolchainContexts = toolchainContexts;
      return this;
    }

    @CanIgnoreReturnValue
    public Builder setExecGroupCollectionBuilder(
        ExecGroupCollection.Builder execGroupCollectionBuilder) {
      this.execGroupCollectionBuilder = execGroupCollectionBuilder;
      return this;
    }

    /**
     * Warning: if you set the exec properties using this method any exec_properties attribute value
     * will be ignored in favor of this value.
     */
    @CanIgnoreReturnValue
    public Builder setExecProperties(ImmutableMap<String, String> execProperties) {
      this.rawExecProperties = execProperties;
      return this;
    }

    @CanIgnoreReturnValue
    public Builder setRequiredConfigFragments(
        @Nullable RequiredConfigFragmentsProvider requiredConfigFragments) {
      this.requiredConfigFragments = requiredConfigFragments;
      return this;
    }

    @CanIgnoreReturnValue
    public Builder setTransitivePackagesForRunfileRepoMappingManifest(
        @Nullable NestedSet<Package> packages) {
      this.transitivePackagesForRunfileRepoMappingManifest = packages;
      return this;
    }

    /**
     * Filter only attribute-based prerequisites, validate them and return them in a map from {@link
     * DependencyKind} to list of configured targets.
     */
    private ImmutableListMultimap<DependencyKind, ConfiguredTargetAndData> createTargetMap() {
      ImmutableListMultimap.Builder<DependencyKind, ConfiguredTargetAndData> mapBuilder =
          ImmutableListMultimap.builder();

      for (Map.Entry<DependencyKind, Collection<ConfiguredTargetAndData>> entry :
          prerequisiteMap.asMap().entrySet()) {
        Attribute attribute = entry.getKey().getAttribute();
        if (attribute == null) {
          continue;
        }

        if (attribute.isSingleArtifact() && entry.getValue().size() > 1) {
          attributeError(attribute.getName(), "must contain a single dependency");
          continue;
        }

        Predicate<String> filter =
            attribute.isSilentRuleClassFilter()
                ? attribute.getAllowedRuleClassPredicate()
                : Predicates.<String>alwaysTrue();

        for (ConfiguredTargetAndData configuredTarget : entry.getValue()) {
          if (filter.apply(configuredTarget.getRuleClass())) {
            if (aspects.isEmpty()
                || getMainAspect().getAspectClass().equals(entry.getKey().getOwningAspect())) {
              // During aspects evaluation, only validate the dependencies of the main aspect.
              // Dependencies of base aspects as well as the rule itself are checked when they
              // are evaluated.
              validateDirectPrerequisite(attribute, configuredTarget);
            }
            mapBuilder.put(entry.getKey(), configuredTarget);
          }
        }
      }
      return mapBuilder.build();
    }

    @Override
    public void ruleError(String message) {
      reporter.ruleError(message);
    }

    @Override
    public void attributeError(String attrName, String message) {
      reporter.attributeError(attrName, message);
    }

    @Override
    public void ruleWarning(String message) {
      reporter.ruleWarning(message);
    }

    @Override
    public void attributeWarning(String attrName, String message) {
      reporter.attributeWarning(attrName, message);
    }

    @Override
    public boolean hasErrors() {
      return reporter.hasErrors();
    }

    private static String badPrerequisiteMessage(
        ConfiguredTargetAndData prerequisite, String reason, boolean isWarning) {
      String msgReason = reason != null ? " (" + reason + ")" : "";
      if (isWarning) {
        return String.format(
            "%s is unexpected here%s; continuing anyway",
            AliasProvider.describeTargetWithAliases(prerequisite, TargetMode.WITH_KIND), msgReason);
      }
      return String.format(
          "%s is misplaced here%s",
          AliasProvider.describeTargetWithAliases(prerequisite, TargetMode.WITH_KIND), msgReason);
    }

    private void reportBadPrerequisite(
        Attribute attribute,
        ConfiguredTargetAndData prerequisite,
        String reason,
        boolean isWarning) {
      String message = badPrerequisiteMessage(prerequisite, reason, isWarning);
      if (isWarning) {
        attributeWarning(attribute.getName(), message);
      } else {
        attributeError(attribute.getName(), message);
      }
    }

    private void validateDirectPrerequisiteType(
        ConfiguredTargetAndData prerequisite, Attribute attribute) {
      String ruleClass = prerequisite.getRuleClass();
      if (!ruleClass.isEmpty()) {
        String reason =
            attribute.getValidityPredicate().checkValid(target.getAssociatedRule(), ruleClass);
        if (reason != null) {
          reportBadPrerequisite(attribute, prerequisite, reason, false);
        }
        validateRuleDependency(prerequisite, attribute);
        return;
      }

      if (!(prerequisite.isTargetFile() && attribute.isStrictLabelCheckingEnabled())) {
        return;
      }

      Label prerequisiteTargetLabel = prerequisite.getTargetLabel();
      if (attribute.getAllowedFileTypesPredicate().apply(prerequisiteTargetLabel.getName())) {
        return;
      }

      if (prerequisite.isTargetInputFile() && !prerequisite.getInputPath().exists()) {
        // Misplaced labels, no corresponding target exists
        if (attribute.getAllowedFileTypesPredicate().isNone()
            && !prerequisiteTargetLabel.getName().contains(".")) {
          // There are no allowed files in the attribute but it's not a valid rule,
          // and the filename doesn't contain a dot --> probably a misspelled rule
          attributeError(
              attribute.getName(), "rule '" + prerequisiteTargetLabel + "' does not exist");
        } else {
          attributeError(
              attribute.getName(), "target '" + prerequisiteTargetLabel + "' does not exist");
        }
        return;
      }
      // The file exists but has a bad extension
      reportBadPrerequisite(
          attribute, prerequisite, "expected " + attribute.getAllowedFileTypesPredicate(), false);
    }

    /** Returns whether the context being constructed is for the evaluation of an aspect. */
    public boolean forAspect() {
      return !aspects.isEmpty();
    }

    public Rule getRule() {
      return target.getAssociatedRule();
    }

    /**
     * Returns the {@link StarlarkSemantics} governs the building of this rule (and the rest of the
     * build).
     */
    public StarlarkSemantics getStarlarkSemantics() {
      return env.getStarlarkSemantics();
    }

    /**
     * Returns a rule class name suitable for log messages, including an aspect name if applicable.
     */
    String getRuleClassNameForLogging() {
      if (aspects.isEmpty()) {
        return target.getAssociatedRule().getRuleClass();
      }

      return Joiner.on(",")
              .join(aspects.stream().map(Aspect::getDescriptor).collect(Collectors.toList()))
          + " aspect on "
          + target.getAssociatedRule().getRuleClass();
    }

    RuleErrorConsumer getErrorConsumer() {
      return reporter;
    }

    boolean separateAspectDeps() {
      return env.getStarlarkSemantics().getBool(BuildLanguageOptions.SEPARATE_ASPECT_DEPS);
    }

    public BuildConfigurationValue getConfiguration() {
      return configuration;
    }

    /**
     * @return true if {@code rule} is visible from {@code prerequisite}.
     *     <p>This only computes the logic as implemented by the visibility system. The final
     *     decision whether a dependency is allowed is made by {@link PrerequisiteValidator}, who is
     *     supposed to call this method to determine whether a dependency is allowed as per
     *     visibility rules.
     */
    public boolean isVisible(TransitiveInfoCollection prerequisite) {
      return RuleContext.isVisible(target.getAssociatedRule(), prerequisite);
    }

    @Nullable
    Aspect getMainAspect() {
      return Streams.findLast(aspects.stream()).orElse(null);
    }

    ImmutableList<Aspect> getAspects() {
      return aspects;
    }

    boolean isStarlarkRuleOrAspect() {
      Aspect mainAspect = getMainAspect();
      if (mainAspect != null) {
        return mainAspect.getAspectClass() instanceof StarlarkAspectClass;
      } else {
        return getRule().getRuleClassObject().getRuleDefinitionEnvironmentLabel() != null;
      }
    }

    private void validateDirectPrerequisiteFileTypes(
        ConfiguredTargetAndData prerequisite, Attribute attribute) {
      if (attribute.isSkipAnalysisTimeFileTypeCheck()) {
        return;
      }
      FileTypeSet allowedFileTypes = attribute.getAllowedFileTypesPredicate();
      if (allowedFileTypes == null) {
        // It's not a label or label_list attribute.
        return;
      }
      if (allowedFileTypes == FileTypeSet.ANY_FILE
          && !attribute.isNonEmpty()
          && !attribute.isSingleArtifact()) {
        return;
      }

      // If we allow any file we still need to check if there are actually files generated
      // Note that this check only runs for ANY_FILE predicates if the attribute is NON_EMPTY
      // or SINGLE_ARTIFACT
      // If we performed this check when allowedFileTypes == NO_FILE this would
      // always throw an error in those cases
      if (allowedFileTypes != FileTypeSet.NO_FILE) {
        NestedSet<Artifact> artifacts =
            prerequisite.getConfiguredTarget().getProvider(FileProvider.class).getFilesToBuild();
        if (attribute.isSingleArtifact() && !artifacts.isSingleton()) {
          attributeError(
              attribute.getName(),
              "'" + prerequisite.getTargetLabel() + "' must produce a single file");
          return;
        }
        for (Artifact sourceArtifact : artifacts.toList()) {
          if (allowedFileTypes.apply(sourceArtifact.getFilename())) {
            return;
          }
          if (sourceArtifact.isTreeArtifact()) {
            return;
          }
        }
        attributeError(
            attribute.getName(),
            "'"
                + prerequisite.getTargetLabel()
                + "' does not produce any "
                + getRuleClassNameForLogging()
                + " "
                + attribute.getName()
                + " files (expected "
                + allowedFileTypes
                + ")");
      }
    }

    /**
     * Because some rules still have to use allowedRuleClasses to do rule dependency validation. A
     * dependency is valid if it is from a rule in allowedRuledClasses, OR if all of the providers
     * in requiredProviders are provided by the target.
     */
    private void validateRuleDependency(ConfiguredTargetAndData prerequisite, Attribute attribute) {

      Set<String> unfulfilledRequirements = new LinkedHashSet<>();
      if (checkRuleDependencyClass(prerequisite, attribute, unfulfilledRequirements)) {
        return;
      }

      if (checkRuleDependencyClassWarnings(prerequisite, attribute)) {
        return;
      }

      if (checkRuleDependencyMandatoryProviders(prerequisite, attribute, unfulfilledRequirements)) {
        return;
      }

      // not allowed rule class and some mandatory providers missing => reject.
      if (!unfulfilledRequirements.isEmpty()) {
        attributeError(
            attribute.getName(), StringUtil.joinEnglishList(unfulfilledRequirements, "and"));
      }
    }

    /** Check if prerequisite should be allowed based on its rule class. */
    private static boolean checkRuleDependencyClass(
        ConfiguredTargetAndData prerequisite,
        Attribute attribute,
        Set<String> unfulfilledRequirements) {
      var predicate = attribute.getAllowedRuleClassPredicate();
      if (predicate == Predicates.<String>alwaysTrue()) {
        // alwaysTrue is a special sentinel value. See
        // RuleClass.Builder.RuleClassNamePredicate.unspecified.
        return false;
      }

      if (predicate.apply(prerequisite.getRuleClass())) {
        // prerequisite has an allowed rule class => accept.
        return true;
      }
      // remember that the rule class that was not allowed;
      // but maybe prerequisite provides required providers? do not reject yet.
      unfulfilledRequirements.add(
          badPrerequisiteMessage(prerequisite, "expected " + predicate, false));
      return false;
    }

    /**
     * Check if prerequisite should be allowed with warning based on its rule class.
     *
     * <p>If yes, also issues said warning.
     */
    private boolean checkRuleDependencyClassWarnings(
        ConfiguredTargetAndData prerequisite, Attribute attribute) {
      if (!attribute.getAllowedRuleClassWarningPredicate().apply(prerequisite.getRuleClass())) {
        return false;
      }

      Predicate<String> allowedRuleClasses = attribute.getAllowedRuleClassPredicate();
      reportBadPrerequisite(
          attribute,
          prerequisite,
          allowedRuleClasses == Predicates.<String>alwaysTrue()
              ? null
              : "expected " + allowedRuleClasses,
          true);
      // prerequisite has a rule class allowed with a warning => accept, emitting a warning.
      return true;
    }

    /** Check if prerequisite should be allowed based on required providers on the attribute. */
    private static boolean checkRuleDependencyMandatoryProviders(
        ConfiguredTargetAndData prerequisite,
        Attribute attribute,
        Set<String> unfulfilledRequirements) {
      RequiredProviders requiredProviders = attribute.getRequiredProviders();

      if (requiredProviders.acceptsAny()) {
        // If no required providers specified, we do not know if we should accept.
        return false;
      }

      if (prerequisite.getConfiguredTarget().satisfies(requiredProviders)) {
        return true;
      }

      unfulfilledRequirements.add(
          String.format(
              "'%s' does not have mandatory providers: %s",
              prerequisite.getTargetLabel(),
              prerequisite
                  .getConfiguredTarget()
                  .missingProviders(requiredProviders)
                  .getDescription()));

      return false;
    }

    /**
     * Perform extra validation of prerequisites. Standard attribute-based dependencies are already
     * validated as part of {@link #createTargetMap}.
     */
    private void validateExtraPrerequisites(
        boolean attributeChecks, ConfiguredAttributeMapper attributes) {
      // These checks can fail when ConfigConditions.EMPTY are empty, resulting in noMatchError
      // accessing attributes without a default condition.
      // ConfigConditions.EMPTY is always true for non-rules:
      // https://cs.opensource.google/bazel/bazel/+/master:src/main/java/com/google/devtools/build/lib/skyframe/ConfiguredTargetFunction.java;l=943;drc=720dc5fd640de692db129777c7c7c32924627c43
      // This can happen in BuildViewForTesting.getRuleContextForTesting as it specifies
      // ConfigConditions.EMPTY.
      if (attributeChecks && target instanceof Rule) {
        checkAttributesNonEmpty(attributes);
        checkAttributesForDuplicateLabels(attributes);
      }

      // This conditionally checks visibility on config_setting rules based on
      // --config_setting_visibility_policy. This should be removed as soon as it's deemed safe
      // to unconditionally check visibility. See
      // https://github.com/bazelbuild/bazel/issues/12669.
      ConfigSettingVisibilityPolicy configSettingVisibilityPolicy =
          target.getPackage().getConfigSettingVisibilityPolicy();
      if (configSettingVisibilityPolicy != ConfigSettingVisibilityPolicy.LEGACY_OFF) {

        // Validate config conditions.
        Attribute configSettingAttr = attributes.getAttributeDefinition("$config_dependencies");
        for (ConfiguredTargetAndData condition : configConditions.asConfiguredTargets().values()) {
          validateDirectPrerequisite(
              configSettingAttr,
              // Another nuance: when both --incompatible_enforce_config_setting_visibility and
              // --incompatible_config_setting_private_default_visibility are disabled, both of
              // these are ignored:
              //
              //  - visibility settings on a select() -> config_setting dep
              //  - visibility settings on a select() -> alias -> config_setting dep chain
              //
              // In that scenario, both are ignored because the logic here that checks the
              // select() -> ??? edge is completely skipped.
              //
              // When just --incompatible_enforce_config_setting_visibility is on, that means
              // "enforce config_setting visibility with public default". That's a temporary state
              // to support depot migration. In that case, we continue to ignore the alias'
              // visibility in preference for the config_setting. So skip select() -> alias as
              // before, but now enforce select() -> config_setting_the_alias_refers_to.
              //
              // When we also turn on --incompatible_config_setting_private_default_visibility, we
              // expect full standard visibility compliance. In that case we directly evaluate the
              // alias visibility, as is usual semantics. So two the following two edges are
              // checked: 1: select() -> alias and 2: alias -> config_setting.
              configSettingVisibilityPolicy == ConfigSettingVisibilityPolicy.DEFAULT_PUBLIC
                  ? condition.fromConfiguredTargetNoCheck(
                      condition.getConfiguredTarget().getActual())
                  : condition);
        }
      }

      // Validate toolchains.
      if (toolchainContexts != null) {
        for (var toolchainContext : toolchainContexts.getContextMap().values()) {
          for (var prerequisite : toolchainContext.prerequisiteTargets()) {
            validateDirectPrerequisite(TOOLCHAIN_ATTRIBUTE, prerequisite);
          }
        }
      }
    }

    private void validateDirectPrerequisite(
        Attribute attribute, ConfiguredTargetAndData prerequisite) {
      validateDirectPrerequisiteType(prerequisite, attribute);
      validateDirectPrerequisiteFileTypes(prerequisite, attribute);
      if (attribute.performPrereqValidatorCheck()) {
        ruleClassProvider.getPrerequisiteValidator().validate(this, prerequisite, attribute);
      }
    }
  }

  /** Helper class for reporting errors and warnings. */
  private static final class ErrorReporter extends EventHandlingErrorReporter
      implements RuleErrorConsumer {
    private final Rule rule;
    private final BuildConfigurationValue configuration;

    ErrorReporter(
        AnalysisEnvironment env,
        Rule rule,
        BuildConfigurationValue configuration,
        String ruleClassNameForLogging) {
      super(ruleClassNameForLogging, env);
      this.rule = rule;
      this.configuration = configuration;
    }

    @Override
    protected String getMacroMessageAppendix(String unusedAttrName) {
      // TODO(b/141234726):  Historically this reported the location
      // of the rule attribute in the macro call (assuming no **kwargs),
      // but we no longer locations for individual attributes.
      // We should record the instantiation call stack in each rule
      // and report the position of its topmost frame here.
      return rule.wasCreatedByMacro()
          ? String.format(
              ". Since this rule was created by the macro '%s', the error might have been "
                  + "caused by the macro implementation",
              getGeneratorFunction())
          : "";
    }

    private String getGeneratorFunction() {
      return (String) rule.getAttr("generator_function");
    }

    @Override
    protected Label getLabel() {
      return rule.getLabel();
    }

    @Override
    protected BuildConfigurationValue getConfiguration() {
      return configuration;
    }

    @Override
    protected Location getRuleLocation() {
      return rule.getLocation();
    }
  }

  /**
   * Implementation of an error consumer which does not post any events, saves rule and attribute
   * errors for future consumption, and drops warnings.
   */
  public static final class SuppressingErrorReporter implements RuleErrorConsumer {
    private final List<String> errorMessages = Lists.newArrayList();

    @Override
    public void ruleWarning(String message) {}

    @Override
    public void ruleError(String message) {
      errorMessages.add(message);
    }

    @Override
    public void attributeWarning(String attrName, String message) {}

    @Override
    public void attributeError(String attrName, String message) {
      errorMessages.add(message);
    }

    @Override
    public boolean hasErrors() {
      return !errorMessages.isEmpty();
    }

    /** Returns the error message strings reported to this error consumer. */
    public List<String> getErrorMessages() {
      return errorMessages;
    }
  }
}<|MERGE_RESOLUTION|>--- conflicted
+++ resolved
@@ -560,12 +560,6 @@
 
   @Override
   public void registerAction(ActionAnalysisMetadata action) {
-<<<<<<< HEAD
-    if (getToolchainContexts() == null || getToolchainContext().executionPlatform() == null) {
-      throw new IllegalStateException(
-          String.format(
-              "No toolchain context present but attempted to register action : %s", action));
-=======
     // TODO(jcater): every file write action should have a platform (which is probably local), but
     // currently they don't.
     boolean needsPlatform = !(action instanceof AbstractFileWriteAction);
@@ -575,7 +569,6 @@
             String.format(
                 "No toolchain context present but attempted to register action : %s", action));
       }
->>>>>>> 0bdf72ac
     }
     getAnalysisEnvironment().registerAction(action);
   }
