// Copyright 2021 The Bazel Authors. All rights reserved.
//
// Licensed under the Apache License, Version 2.0 (the "License");
// you may not use this file except in compliance with the License.
// You may obtain a copy of the License at
//
//    http://www.apache.org/licenses/LICENSE-2.0
//
// Unless required by applicable law or agreed to in writing, software
// distributed under the License is distributed on an "AS IS" BASIS,
// WITHOUT WARRANTIES OR CONDITIONS OF ANY KIND, either express or implied.
// See the License for the specific language governing permissions and
// limitations under the License.

package com.google.devtools.build.lib.bazel.bzlmod;

import com.google.common.collect.ImmutableMap;
import com.google.devtools.build.docgen.annot.DocCategory;
import com.google.devtools.build.lib.bazel.repository.downloader.DownloadManager;
import com.google.devtools.build.lib.bazel.repository.starlark.StarlarkBaseExternalContext;
import com.google.devtools.build.lib.runtime.ProcessWrapper;
import com.google.devtools.build.lib.runtime.RepositoryRemoteExecutor;
import com.google.devtools.build.lib.vfs.Path;
import com.google.devtools.build.skyframe.SkyFunction.Environment;
import java.util.Map;
import javax.annotation.Nullable;
import net.starlark.java.annot.Param;
import net.starlark.java.annot.ParamType;
import net.starlark.java.annot.StarlarkBuiltin;
import net.starlark.java.annot.StarlarkMethod;
import net.starlark.java.eval.EvalException;
import net.starlark.java.eval.NoneType;
import net.starlark.java.eval.Sequence;
import net.starlark.java.eval.StarlarkList;
import net.starlark.java.eval.StarlarkSemantics;

/** The Starlark object passed to the implementation function of module extensions. */
@StarlarkBuiltin(
    name = "module_ctx",
    category = DocCategory.BUILTIN,
    doc =
        "The context of the module extension containing helper functions and information about"
            + " pertinent tags across the dependency graph. You get a module_ctx object as an"
            + " argument to the <code>implementation</code> function when you create a module"
            + " extension.")
public class ModuleExtensionContext extends StarlarkBaseExternalContext {
  private final ModuleExtensionId extensionId;
  private final StarlarkList<StarlarkBazelModule> modules;
  private final boolean rootModuleHasNonDevDependency;

  protected ModuleExtensionContext(
      Path workingDirectory,
      Environment env,
      Map<String, String> envVariables,
      DownloadManager downloadManager,
      double timeoutScaling,
      @Nullable ProcessWrapper processWrapper,
      StarlarkSemantics starlarkSemantics,
      @Nullable RepositoryRemoteExecutor remoteExecutor,
      ModuleExtensionId extensionId,
      StarlarkList<StarlarkBazelModule> modules,
      boolean rootModuleHasNonDevDependency) {
    super(
        workingDirectory,
        env,
        envVariables,
        downloadManager,
        timeoutScaling,
        processWrapper,
        starlarkSemantics,
        remoteExecutor);
    this.extensionId = extensionId;
    this.modules = modules;
    this.rootModuleHasNonDevDependency = rootModuleHasNonDevDependency;
  }

  public Path getWorkingDirectory() {
    return workingDirectory;
  }

  @Override
  protected String getIdentifyingStringForLogging() {
    return ModuleExtensionEvaluationProgress.moduleExtensionEvaluationContextString(extensionId);
  }

  @Override
  protected boolean isRemotable() {
    // Maybe we can some day support remote execution, but not today.
    return false;
  }

  @Override
  protected ImmutableMap<String, String> getRemoteExecProperties() throws EvalException {
    return ImmutableMap.of();
  }

  @StarlarkMethod(
      name = "modules",
      structField = true,
      doc =
          "A list of all the Bazel modules in the external dependency graph that use this module "
              + "extension, each of which is a <a href=\"../builtins/bazel_module.html\">"
              + "bazel_module</a> object that exposes all the tags it specified for this extension."
              + " The iteration order of this dictionary is guaranteed to be the same as"
              + " breadth-first search starting from the root module.")
  public StarlarkList<StarlarkBazelModule> getModules() {
    return modules;
  }

  @StarlarkMethod(
      name = "is_dev_dependency",
      doc =
          "Returns whether the given tag was specified on the result of a <a "
              + "href=\"../globals/module.html#use_extension\">use_extension</a> call with "
              + "<code>devDependency = True</code>.",
      parameters = {
        @Param(
            name = "tag",
            doc =
                "A tag obtained from <a"
                    + " href=\"../builtins/bazel_module.html#tags\">bazel_module.tags</a>.",
            allowedTypes = {@ParamType(type = TypeCheckedTag.class)})
      })
  public boolean isDevDependency(TypeCheckedTag tag) {
    return tag.isDevDependency();
  }

  @StarlarkMethod(
      name = "is_isolated",
      doc =
          "Whether this particular usage of the extension had <code>isolate = True</code> "
              + "specified and is thus isolated from all other usages."
              + "<p>This field is currently experimental and only available with the flag "
              + "<code>--experimental_isolated_extension_usages</code>.",
      structField = true,
      enableOnlyWithFlag = "-experimental_isolated_extension_usages")
  public boolean isIsolated() {
    return extensionId.getIsolationKey().isPresent();
  }

  @StarlarkMethod(
      name = "root_module_has_non_dev_dependency",
      doc = "Whether the root module uses this extension as a non-dev dependency.",
      structField = true)
  public boolean rootModuleHasNonDevDependency() {
    return rootModuleHasNonDevDependency;
  }

  @StarlarkMethod(
      name = "extension_metadata",
      doc =
          "Constructs an opaque object that can be returned from the module extension's"
              + " implementation function to provide metadata about the repositories generated by"
              + " the extension to Bazel.",
      parameters = {
        @Param(
            name = "root_module_direct_deps",
            doc =
                "The names of the repositories that the extension considers to be direct"
                    + " dependencies of the root module. If the root module imports additional"
                    + " repositories or does not import all of these repositories via <a"
                    + " href=\"../globals/module.html#use_repo\"><code>use_repo</code></a>, Bazel"
                    + " will print a warning when the extension is evaluated, instructing the user"
                    + " to run <code>bazel mod tidy</code> to fix the <code>use_repo</code> calls"
                    + " automatically. <p>If one of <code>root_module_direct_deps</code> and"
                    + " will print a warning and a fixup command when the extension is"
                    + " evaluated.<p>If one of <code>root_module_direct_deps</code> and"
                    + " <code>root_module_direct_dev_deps</code> is specified, the other has to be"
                    + " as well. The lists specified by these two parameters must be"
                    + " disjoint.<p>Exactly one of <code>root_module_direct_deps</code> and"
                    + " <code>root_module_direct_dev_deps</code> can be set to the special value"
                    + " <code>\"all\"</code>, which is treated as if a list with the names of"
                    + " all repositories generated by the extension was specified as the value.",
            positional = false,
            named = true,
            defaultValue = "None",
            allowedTypes = {
              @ParamType(type = Sequence.class, generic1 = String.class),
              @ParamType(type = String.class),
              @ParamType(type = NoneType.class)
            }),
        @Param(
            name = "root_module_direct_dev_deps",
            doc =
                "The names of the repositories that the extension considers to be direct dev"
                    + " dependencies of the root module. If the root module imports additional"
                    + " repositories or does not import all of these repositories via <a"
                    + " href=\"../globals/module.html#use_repo\"><code>use_repo</code></a> on an"
                    + " extension proxy created with <code><a"
                    + " href=\"../globals/module.html#use_extension\">use_extension</a>(...,"
                    + " dev_dependency = True)</code>, Bazel will print a warning when the "
                    + " extension is evaluated, instructing the user to run"
                    + " <code>bazel mod tidy</code> to fix the <code>use_repo</code> calls"
                    + " automatically. <p>If one of <code>root_module_direct_deps</code> and"
                    + " <code>root_module_direct_dev_deps</code> is specified, the other has to be"
                    + " as well. The lists specified by these two parameters must be"
                    + " disjoint.<p>Exactly one of <code>root_module_direct_deps</code> and"
                    + " <code>root_module_direct_dev_deps</code> can be set to the special value"
                    + " <code>\"all\"</code>, which is treated as if a list with the names of"
                    + " all repositories generated by the extension was specified as the value.",
            positional = false,
            named = true,
            defaultValue = "None",
            allowedTypes = {
              @ParamType(type = Sequence.class, generic1 = String.class),
              @ParamType(type = String.class),
              @ParamType(type = NoneType.class)
            }),
        @Param(
            name = "reproducible",
            doc =
                "States that this module extension ensures complete reproducibility, thereby it "
                    + "should not be stored in the lockfile.",
            positional = false,
            named = true,
            defaultValue = "False",
            allowedTypes = {
              @ParamType(type = Boolean.class),
            }),
      })
  public ModuleExtensionMetadata extensionMetadata(
      Object rootModuleDirectDepsUnchecked,
      Object rootModuleDirectDevDepsUnchecked,
      boolean reproducible)
      throws EvalException {
    return ModuleExtensionMetadata.create(
<<<<<<< HEAD
        rootModuleDirectDepsUnchecked, rootModuleDirectDevDepsUnchecked, reproducible);
=======
        rootModuleDirectDepsUnchecked, rootModuleDirectDevDepsUnchecked);
>>>>>>> 9fe80d33
  }
}<|MERGE_RESOLUTION|>--- conflicted
+++ resolved
@@ -224,10 +224,7 @@
       boolean reproducible)
       throws EvalException {
     return ModuleExtensionMetadata.create(
-<<<<<<< HEAD
         rootModuleDirectDepsUnchecked, rootModuleDirectDevDepsUnchecked, reproducible);
-=======
         rootModuleDirectDepsUnchecked, rootModuleDirectDevDepsUnchecked);
->>>>>>> 9fe80d33
   }
 }