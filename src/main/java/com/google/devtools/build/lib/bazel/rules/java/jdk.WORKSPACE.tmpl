# External dependencies for the java_* rules.
load("@bazel_tools//tools/build_defs/repo:http.bzl", "http_archive")
load("@bazel_tools//tools/build_defs/repo:utils.bzl", "maybe")
load("@bazel_tools//tools/jdk:local_java_repository.bzl", "local_java_repository")
load("@bazel_tools//tools/jdk:remote_java_repository.bzl", "remote_java_repository")

maybe(
    local_java_repository,
    name = "local_jdk",
    java_home = DEFAULT_SYSTEM_JAVABASE,
    build_file = "@bazel_tools//tools/jdk:jdk.BUILD",
)

# OpenJDK distributions that should only be downloaded on demand (e.g. when
# building a java_library or a genrule that uses java make variables).
# This will allow us to stop bundling the full JDK with Bazel.
# Note that while these are currently the same as the openjdk_* rules in
# Bazel's WORKSPACE file, but they don't have to be the same.

# This must be kept in sync with the top-level WORKSPACE file.
maybe(
    remote_java_repository,
    {remotejdk11_linux}
    target_compatible_with = [
        "@platforms//os:linux",
        "@platforms//cpu:x86_64",
    ],
    version = "11",
)

# This must be kept in sync with the top-level WORKSPACE file.
maybe(
    remote_java_repository,
    {remotejdk11_linux_aarch64}
    target_compatible_with = [
        "@platforms//os:linux",
        "@platforms//cpu:aarch64",
    ],
    version = "11",
)

# This must be kept in sync with the top-level WORKSPACE file.
maybe(
    remote_java_repository,
    {remotejdk11_linux_ppc64le}
    target_compatible_with = [
        "@platforms//os:linux",
        "@platforms//cpu:ppc",
    ],
    version = "11",
)

# This must be kept in sync with the top-level WORKSPACE file.
maybe(
    remote_java_repository,
    {remotejdk11_linux_s390x}
    target_compatible_with = [
        "@platforms//os:linux",
        "@platforms//cpu:s390x",
    ],
    version = "11",
)

# This must be kept in sync with the top-level WORKSPACE file.
maybe(
    remote_java_repository,
    {remotejdk11_macos}
    target_compatible_with = [
        "@platforms//os:macos",
        "@platforms//cpu:x86_64",
    ],
    version = "11",
)

# This must be kept in sync with the top-level WORKSPACE file.
maybe(
    remote_java_repository,
    {remotejdk11_macos_aarch64}
    target_compatible_with = [
        "@platforms//os:macos",
        "@platforms//cpu:aarch64",
    ],
    version = "11",
)

# This must be kept in sync with the top-level WORKSPACE file.
maybe(
    remote_java_repository,
    {remotejdk11_win}
    target_compatible_with = [
        "@platforms//os:windows",
        "@platforms//cpu:x86_64",
    ],
    version = "11",
)

# This must be kept in sync with the top-level WORKSPACE file.
maybe(
    remote_java_repository,
    {remotejdk11_win_arm64}
    target_compatible_with = [
        "@platforms//os:windows",
        "@platforms//cpu:arm64",
    ],
    version = "11",
)

# This must be kept in sync with the top-level WORKSPACE file.
maybe(
    remote_java_repository,
    {remotejdk17_linux}
    target_compatible_with = [
        "@platforms//os:linux",
        "@platforms//cpu:x86_64",
    ],
    version = "17",
)

# This must be kept in sync with the top-level WORKSPACE file.
maybe(
    remote_java_repository,
    {remotejdk17_linux_aarch64}
    target_compatible_with = [
        "@platforms//os:linux",
        "@platforms//cpu:aarch64",
    ],
    version = "17",
)

# This must be kept in sync with the top-level WORKSPACE file.
maybe(
    remote_java_repository,
    {remotejdk17_linux_s390x}
    target_compatible_with = [
        "@platforms//os:linux",
        "@platforms//cpu:s390x",
    ],
    version = "17",
)

# This must be kept in sync with the top-level WORKSPACE file.
maybe(
    remote_java_repository,
    {remotejdk17_macos}
    target_compatible_with = [
        "@platforms//os:macos",
        "@platforms//cpu:x86_64",
    ],
    version = "17",
)

# This must be kept in sync with the top-level WORKSPACE file.
maybe(
    remote_java_repository,
    {remotejdk17_macos_aarch64}
    target_compatible_with = [
        "@platforms//os:macos",
        "@platforms//cpu:aarch64",
    ],
    version = "17",
)

# This must be kept in sync with the top-level WORKSPACE file.
maybe(
    remote_java_repository,
    {remotejdk17_win}
    target_compatible_with = [
        "@platforms//os:windows",
        "@platforms//cpu:x86_64",
    ],
    version = "17",
)

maybe(
    remote_java_repository,
    {remotejdk17_win_arm64}
    target_compatible_with = [
        "@platforms//os:windows",
        "@platforms//cpu:arm64",
    ],
    version = "17",
)

# This must be kept in sync with the top-level WORKSPACE file.
maybe(
    remote_java_repository,
    {remotejdk19_linux}
    target_compatible_with = [
        "@platforms//os:linux",
        "@platforms//cpu:x86_64",
    ],
    version = "19",
)

# This must be kept in sync with the top-level WORKSPACE file.
maybe(
    remote_java_repository,
    {remotejdk19_linux_aarch64}
    target_compatible_with = [
        "@platforms//os:linux",
        "@platforms//cpu:aarch64",
    ],
    version = "19",
)

# This must be kept in sync with the top-level WORKSPACE file.
maybe(
    remote_java_repository,
<<<<<<< HEAD
    {remotejdk18_linux_s390x}
    target_compatible_with = [
        "@platforms//os:linux",
        "@platforms//cpu:s390x",
    ],
    version = "18",
)

# This must be kept in sync with the top-level WORKSPACE file.
maybe(
    remote_java_repository,
    {remotejdk18_macos}
=======
    {remotejdk19_macos}
>>>>>>> c4a60dff
    target_compatible_with = [
        "@platforms//os:macos",
        "@platforms//cpu:x86_64",
    ],
    version = "19",
)

# This must be kept in sync with the top-level WORKSPACE file.
maybe(
    remote_java_repository,
    {remotejdk19_macos_aarch64}
    target_compatible_with = [
        "@platforms//os:macos",
        "@platforms//cpu:aarch64",
    ],
    version = "19",
)

# This must be kept in sync with the top-level WORKSPACE file.
maybe(
    remote_java_repository,
    {remotejdk19_win}
    target_compatible_with = [
        "@platforms//os:windows",
        "@platforms//cpu:x86_64",
    ],
    version = "19",
)

maybe(
    http_archive,
{remote_java_tools}
)

maybe(
    http_archive,
{remote_java_tools_linux}
)

maybe(
    http_archive,
{remote_java_tools_windows}
)

maybe(
    http_archive,
{remote_java_tools_darwin}
)

maybe(
    http_archive,
{rules_java}
)

# Needed only because of java_tools.
maybe(
    http_archive,
{rules_cc}
)

# Needed only because of java_tools.
maybe(
    http_archive,
{rules_proto}
)

register_toolchains("@bazel_tools//tools/jdk:all")<|MERGE_RESOLUTION|>--- conflicted
+++ resolved
@@ -206,22 +206,18 @@
 # This must be kept in sync with the top-level WORKSPACE file.
 maybe(
     remote_java_repository,
-<<<<<<< HEAD
-    {remotejdk18_linux_s390x}
+    {remotejdk19_linux_s390x}
     target_compatible_with = [
         "@platforms//os:linux",
         "@platforms//cpu:s390x",
     ],
-    version = "18",
-)
-
-# This must be kept in sync with the top-level WORKSPACE file.
-maybe(
-    remote_java_repository,
-    {remotejdk18_macos}
-=======
+    version = "19",
+)
+
+# This must be kept in sync with the top-level WORKSPACE file.
+maybe(
+    remote_java_repository,
     {remotejdk19_macos}
->>>>>>> c4a60dff
     target_compatible_with = [
         "@platforms//os:macos",
         "@platforms//cpu:x86_64",
