--- conflicted
+++ resolved
@@ -384,7 +384,6 @@
         overrides = ImmutableMap.of();
       }
 
-<<<<<<< HEAD
       if (repoOptions.moduleOverrides != null) {
         Map<String, ModuleOverride> moduleOverrideMap = new LinkedHashMap<>();
         for (RepositoryOptions.ModuleOverride modOverride : repoOptions.moduleOverrides) {
@@ -401,8 +400,6 @@
       }
 
       enableBzlmod.set(repoOptions.enableBzlmod);
-=======
->>>>>>> 48744833
       ignoreDevDeps.set(repoOptions.ignoreDevDependency);
       checkDirectDepsMode = repoOptions.checkDirectDependencies;
 
