load("@rules_java//java:defs.bzl", "java_library")

package(default_visibility = ["//src:__subpackages__"])

filegroup(
    name = "srcs",
    srcs = glob(["**"]) + [
        "//src/main/java/com/google/devtools/build/lib/analysis/platform:srcs",
        "//src/main/java/com/google/devtools/build/lib/analysis/stringtemplate:srcs",
        "//src/main/java/com/google/devtools/build/lib/analysis/starlark/annotations:srcs",
    ],
    visibility = ["//src:__subpackages__"],
)

# TODO(b/144899336): Remove this when all dependers are updated.
java_library(
    name = "legacy_exports",
    exports = [
        ":actions/abstract_file_write_action",
        ":actions/binary_file_write_action",
        ":actions/byte_string_deterministic_writer",
        ":actions/compression",
        ":actions/custom_command_line",
        ":actions/deterministic_writer",
        ":actions/file_write_action_context",
        ":actions/launcher_file_write_action",
        ":actions/lazy_write_nested_set_of_pair_action",
        ":actions/lazy_write_paths_file_action",
        ":actions/parameter_file_write_action",
        ":actions/proto_deterministic_writer",
        ":actions/spawn_action_template",
        ":actions/substitution",
        ":actions/symlink_action",
        ":actions/template",
        ":actions/template_expansion_action",
        ":actions_provider",
        ":analysis_cluster",
        ":analysis_options",
        ":analysis_phase_complete_event",
        ":analysis_phase_started_event",
        ":aspect_aware_attribute_mapper",
        ":aspect_collection",
        ":aspect_configured_event",
        ":blaze_directories",
        ":blaze_version_info",
        ":build_info",
        ":build_info_event",
        ":build_setting_provider",
        ":build_view",
        ":buildinfo/build_info_collection",
        ":buildinfo/build_info_key",
        ":common_prerequisite_validator",
        ":config/auto_cpu_converter",
        ":config/build_configuration",
        ":config/build_option_details",
        ":config/build_options",
        ":config/build_options_cache",
        ":config/compilation_mode",
        ":config/config_aware_aspect_builder",
        ":config/config_matching_provider",
        ":config/core_option_converters",
        ":config/core_options",
        ":config/execution_info_modifier",
        ":config/execution_transition_factory",
        ":config/fragment",
        ":config/fragment_options",
        ":config/host_transition",
        ":config/invalid_configuration_exception",
        ":config/per_label_options",
        ":config/run_under",
        ":config/run_under_converter",
        ":config/starlark_defined_config_transition",
        ":config/transition_factories",
        ":config/transitions/composing_transition",
        ":config/transitions/composing_transition_factory",
        ":config/transitions/configuration_transition",
        ":config/transitions/no_transition",
        ":config/transitions/null_transition",
        ":config/transitions/patch_transition",
        ":config/transitions/split_transition",
        ":config/transitions/transition_factory",
        ":configurations_collector",
        ":configured_object_value",
        ":configured_target",
        ":constraints/constraint_constants",
        ":constraints/constraint_semantics",
        ":constraints/environment",
        ":constraints/environment_collection",
        ":constraints/environment_rule",
        ":constraints/supported_environments",
        ":constraints/supported_environments_provider",
        ":constraints/top_level_constraint_semantics",
        ":dependency",
        ":dependency_kind",
        ":duplicate_exception",
        ":extra/extra_action_info_file_write_action",
        ":extra_action_artifacts_provider",
        ":file_provider",
        ":inconsistent_aspect_order_exception",
        ":label_and_location",
        ":label_expander",
        ":licenses_provider",
        ":make_environment_event",
        ":make_variable_supplier",
        ":no_build_event",
        ":no_build_request_finished_event",
        ":options_diff_predicate",
        ":package_specification_provider",
        ":platform_configuration",
        ":platform_options",
        ":print_action_visitor",
        ":provider_collection",
        ":required_config_fragments_provider",
        ":rule_definition_environment",
        ":server_directories",
        ":starlark/args",
        ":starlark/bazel_build_api_globals",
        ":starlark/function_transition_util",
        ":starlark/starlark_api_provider",
        ":starlark/starlark_command_line",
        ":starlark/starlark_config",
        ":starlark/starlark_custom_command_line",
        ":starlark/starlark_error_reporter",
        ":starlark/starlark_late_bound_default",
        ":statically_linked_marker_provider",
        ":target_configured_event",
        ":template_variable_info",
        ":test/analysis_failure",
        ":test/analysis_failure_info",
        ":test/analysis_test_result_info",
        ":test/baseline_coverage_result",
        ":test/coverage_report_action_factory",
        ":test/execution_info",
        ":test/instrumented_files_info",
        ":test/test_configuration",
        ":test/test_sharding_strategy",
        ":test/test_trimming_transition_factory",
        ":toolchain_collection",
        ":toolchain_context",
        ":top_level_artifact_context",
        ":transitive_info_collection",
        ":transitive_info_provider",
        ":transitive_info_provider_effective_class_helper",
        ":transitive_info_provider_map",
        ":transitive_info_provider_map_builder",
        ":transitive_info_provider_map_impl",
        ":view_creation_failed_exception",
        ":visibility_provider",
        ":visibility_provider_impl",
        ":workspace_status_action",
        ":xcode_config_event",
    ],
)

# TODO(b/144899336): Split this further.
java_library(
    name = "analysis_cluster",
    srcs = [
        "AliasProvider.java",
        "Allowlist.java",
        "AnalysisAndExecutionResult.java",
        "AnalysisEnvironment.java",
        "AnalysisFailureEvent.java",
        "AnalysisIssues.java",
        "AnalysisResult.java",
        "AnalysisRootCauseEvent.java",
        "AnalysisUtils.java",
        "AspectCompleteEvent.java",
        "AspectResolver.java",
        "AspectValue.java",
        "BaseRuleClasses.java",
        "BashCommandConstructor.java",
        "CachingAnalysisEnvironment.java",
        "CommandConstructor.java",
        "CommandHelper.java",
        "ConfigurationMakeVariableContext.java",
        "ConfiguredAspect.java",
        "ConfiguredAspectFactory.java",
        "ConfiguredRuleClassProvider.java",
        "ConfiguredTargetFactory.java",
        "DefaultInfo.java",
        "DependencyResolver.java",
        "EmptyConfiguredTarget.java",
        "EventHandlingErrorReporter.java",
        "Expander.java",
        "ExtraActionUtils.java",
        "ExtraActionsVisitor.java",
        "FilesToRunProvider.java",
        "LicensesProviderImpl.java",
        "LocationExpander.java",
        "LocationTemplateContext.java",
        "OutputGroupInfo.java",
        "PrerequisiteArtifacts.java",
        "PseudoAction.java",
        "RuleConfiguredTargetBuilder.java",
        "RuleConfiguredTargetFactory.java",
        "RuleContext.java",
        "RuleDefinition.java",
        "RuleErrorConsumer.java",
        "Runfiles.java",
        "RunfilesProvider.java",
        "RunfilesSupport.java",
        "ShToolchain.java",
        "ShellConfiguration.java",
        "SingleRunfilesSupplier.java",
        "SourceManifestAction.java",
        "StarlarkProviderValidationUtil.java",
        "TargetCompleteEvent.java",
        "TargetContext.java",
        "TopLevelArtifactHelper.java",
        "Util.java",
        "WindowsBatchCommandConstructor.java",
        "WindowsPowershellCommandConstructor.java",
        "actions/ActionConstructionContext.java",
        "actions/FileWriteAction.java",
        "actions/SpawnAction.java",
        "actions/StarlarkAction.java",
        "actions/SymlinkTreeAction.java",
        "actions/SymlinkTreeActionContext.java",
        "buildinfo/BuildInfoFactory.java",
        "config/BuildConfigurationCollection.java",
        "config/ConfigAwareRuleClassBuilder.java",
        "config/ConfigurationResolver.java",
        "config/DependencyEvaluationException.java",
        "config/FragmentCollection.java",
        "config/RequiredFragmentsUtil.java",
        "config/SymlinkDefinition.java",
        "config/TransitionResolver.java",
        "configuredtargets/AbstractConfiguredTarget.java",
        "configuredtargets/ConfiguredTargetsUtil.java",
        "configuredtargets/EnvironmentGroupConfiguredTarget.java",
        "configuredtargets/FileConfiguredTarget.java",
        "configuredtargets/InputFileConfiguredTarget.java",
        "configuredtargets/MergedConfiguredTarget.java",
        "configuredtargets/OutputFileConfiguredTarget.java",
        "configuredtargets/PackageGroupConfiguredTarget.java",
        "configuredtargets/RuleConfiguredTarget.java",
        "constraints/RuleContextConstraintSemantics.java",
        "extra/ExtraAction.java",
        "extra/ExtraActionMapProvider.java",
        "extra/ExtraActionSpec.java",
        "starlark/StarlarkActionFactory.java",
        "starlark/StarlarkAttrModule.java",
        "starlark/StarlarkAttributeTransitionProvider.java",
        "starlark/StarlarkAttributesCollection.java",
        "starlark/StarlarkModules.java",
        "starlark/StarlarkRuleClassFunctions.java",
        "starlark/StarlarkRuleConfiguredTargetUtil.java",
        "starlark/StarlarkRuleContext.java",
        "starlark/StarlarkRuleTransitionProvider.java",
        "starlark/UnresolvedSymlinkAction.java",
        "test/AnalysisTestActionBuilder.java",
        "test/BaselineCoverageAction.java",
        "test/CoverageCommon.java",
        "test/InstrumentedFileManifestAction.java",
        "test/InstrumentedFilesCollector.java",
        "test/TestActionBuilder.java",
        "test/TestActionContext.java",
        "test/TestAttempt.java",
        "test/TestProvider.java",
        "test/TestResult.java",
        "test/TestRunnerAction.java",
        "test/TestStrategy.java",
        "test/TestTagsProvider.java",
        "test/TestTargetExecutionSettings.java",
        "test/TestTargetProperties.java",
    ],
    deps = [
        ":actions/abstract_file_write_action",
        ":actions/compression",
        ":actions/custom_command_line",
        ":actions/deterministic_writer",
        ":actions/lazy_write_nested_set_of_pair_action",
        ":actions/parameter_file_write_action",
        ":actions/substitution",
        ":actions/symlink_action",
        ":actions/template_expansion_action",
        ":actions_provider",
        ":aspect_aware_attribute_mapper",
        ":aspect_collection",
        ":build_setting_provider",
        ":buildinfo/build_info_collection",
        ":buildinfo/build_info_key",
        ":config/build_configuration",
        ":config/build_option_details",
        ":config/build_options",
        ":config/config_conditions",
        ":config/config_matching_provider",
        ":config/core_option_converters",
        ":config/core_options",
        ":config/execution_transition_factory",
        ":config/fragment",
        ":config/fragment_class_set",
        ":config/fragment_options",
        ":config/fragment_registry",
        ":config/host_transition",
        ":config/invalid_configuration_exception",
        ":config/per_label_options",
        ":config/run_under",
        ":config/starlark_defined_config_transition",
        ":config/starlark_transition_cache",
        ":config/toolchain_type_requirement",
        ":config/transition_factories",
        ":config/transitions/composing_transition",
        ":config/transitions/composing_transition_factory",
        ":config/transitions/configuration_transition",
        ":config/transitions/no_transition",
        ":config/transitions/null_transition",
        ":config/transitions/patch_transition",
        ":config/transitions/split_transition",
        ":config/transitions/starlark_exposed_rule_transition_factory",
        ":config/transitions/transition_factory",
        ":configurations_collector",
        ":configured_target",
        ":constraints/constraint_constants",
        ":constraints/constraint_semantics",
        ":constraints/environment_collection",
        ":constraints/supported_environments",
        ":constraints/supported_environments_provider",
        ":dependency",
        ":dependency_key",
        ":dependency_kind",
        ":duplicate_exception",
        ":exec_group_collection",
        ":extra/extra_action_info_file_write_action",
        ":extra_action_artifacts_provider",
        ":file_provider",
        ":incompatible_platform_provider",
        ":inconsistent_aspect_order_exception",
        ":label_and_location",
        ":label_expander",
        ":licenses_provider",
        ":make_variable_supplier",
        ":options_diff_predicate",
        ":package_specification_provider",
        ":platform_options",
        ":provider_collection",
        ":repo_mapping_manifest_action",
        ":required_config_fragments_provider",
        ":resolved_toolchain_context",
        ":rule_configured_object_value",
        ":rule_definition_environment",
        ":run_environment_info",
        ":starlark/args",
        ":starlark/bazel_build_api_globals",
        ":starlark/function_transition_util",
        ":starlark/starlark_api_provider",
        ":starlark/starlark_build_settings_details_value",
        ":starlark/starlark_command_line",
        ":starlark/starlark_exec_group_collection",
        ":starlark/starlark_late_bound_default",
        ":starlark/starlark_toolchain_context",
        ":starlark/starlark_transition",
        ":starlark/template_dict",
        ":target_and_configuration",
        ":template_variable_info",
        ":test/analysis_failure",
        ":test/analysis_failure_info",
        ":test/analysis_failure_propagation_exception",
        ":test/analysis_test_result_info",
        ":test/baseline_coverage_result",
        ":test/coverage_configuration",
        ":test/execution_info",
        ":test/instrumented_files_info",
        ":test/test_configuration",
        ":test/test_sharding_strategy",
        ":toolchain_collection",
        ":toolchain_context",
        ":top_level_artifact_context",
        ":transitive_info_collection",
        ":transitive_info_provider",
        ":transitive_info_provider_effective_class_helper",
        ":transitive_info_provider_map",
        ":transitive_info_provider_map_builder",
        ":visibility_provider",
        ":visibility_provider_impl",
        "//src/main/java/com/google/devtools/build/lib:build-request-options",
        "//src/main/java/com/google/devtools/build/lib:runtime/build_event_streamer_utils",
        "//src/main/java/com/google/devtools/build/lib/actions",
        "//src/main/java/com/google/devtools/build/lib/actions:action_input_helper",
        "//src/main/java/com/google/devtools/build/lib/actions:action_lookup_key",
        "//src/main/java/com/google/devtools/build/lib/actions:artifacts",
        "//src/main/java/com/google/devtools/build/lib/actions:commandline_item",
        "//src/main/java/com/google/devtools/build/lib/actions:execution_requirements",
        "//src/main/java/com/google/devtools/build/lib/actions:file_metadata",
        "//src/main/java/com/google/devtools/build/lib/actions:fileset_output_symlink",
        "//src/main/java/com/google/devtools/build/lib/actions:localhost_capacity",
        "//src/main/java/com/google/devtools/build/lib/actions:package_roots",
        "//src/main/java/com/google/devtools/build/lib/analysis/platform",
        "//src/main/java/com/google/devtools/build/lib/analysis/starlark/annotations",
        "//src/main/java/com/google/devtools/build/lib/analysis/stringtemplate",
        "//src/main/java/com/google/devtools/build/lib/bugreport",
        "//src/main/java/com/google/devtools/build/lib/buildeventstream",
        "//src/main/java/com/google/devtools/build/lib/buildeventstream/proto:build_event_stream_java_proto",
        "//src/main/java/com/google/devtools/build/lib/causes",
        "//src/main/java/com/google/devtools/build/lib/cmdline",
        "//src/main/java/com/google/devtools/build/lib/collect",
        "//src/main/java/com/google/devtools/build/lib/collect/compacthashset",
        "//src/main/java/com/google/devtools/build/lib/collect/nestedset",
        "//src/main/java/com/google/devtools/build/lib/concurrent",
        "//src/main/java/com/google/devtools/build/lib/events",
        "//src/main/java/com/google/devtools/build/lib/exec:bin_tools",
        "//src/main/java/com/google/devtools/build/lib/exec:execution_options",
        "//src/main/java/com/google/devtools/build/lib/exec:spawn_strategy_resolver",
        "//src/main/java/com/google/devtools/build/lib/exec:streamed_test_output",
        "//src/main/java/com/google/devtools/build/lib/exec:test_log_helper",
        "//src/main/java/com/google/devtools/build/lib/exec:test_xml_output_parser",
        "//src/main/java/com/google/devtools/build/lib/exec:test_xml_output_parser_exception",
        "//src/main/java/com/google/devtools/build/lib/graph",
        "//src/main/java/com/google/devtools/build/lib/packages",
        "//src/main/java/com/google/devtools/build/lib/packages:configured_attribute_mapper",
        "//src/main/java/com/google/devtools/build/lib/packages:exec_group",
        "//src/main/java/com/google/devtools/build/lib/packages/semantics",
        "//src/main/java/com/google/devtools/build/lib/profiler",
        "//src/main/java/com/google/devtools/build/lib/profiler:google-auto-profiler-utils",
        "//src/main/java/com/google/devtools/build/lib/profiler/memory:current_rule_tracker",
        "//src/main/java/com/google/devtools/build/lib/shell",
        "//src/main/java/com/google/devtools/build/lib/skyframe:aspect_creation_exception",
        "//src/main/java/com/google/devtools/build/lib/skyframe:aspect_key_creator",
        "//src/main/java/com/google/devtools/build/lib/skyframe:build_configuration",
        "//src/main/java/com/google/devtools/build/lib/skyframe:build_info_collection_value",
        "//src/main/java/com/google/devtools/build/lib/skyframe:configured_target_and_data",
        "//src/main/java/com/google/devtools/build/lib/skyframe:configured_target_key",
        "//src/main/java/com/google/devtools/build/lib/skyframe:configured_value_creation_exception",
        "//src/main/java/com/google/devtools/build/lib/skyframe:starlark_builtins_value",
        "//src/main/java/com/google/devtools/build/lib/skyframe:workspace_status_value",
        "//src/main/java/com/google/devtools/build/lib/skyframe/serialization/autocodec",
        "//src/main/java/com/google/devtools/build/lib/skyframe/serialization/autocodec:serialization-constant",
        "//src/main/java/com/google/devtools/build/lib/starlarkbuildapi",
        "//src/main/java/com/google/devtools/build/lib/starlarkbuildapi/core",
        "//src/main/java/com/google/devtools/build/lib/starlarkbuildapi/platform",
        "//src/main/java/com/google/devtools/build/lib/starlarkbuildapi/test",
        "//src/main/java/com/google/devtools/build/lib/util",
        "//src/main/java/com/google/devtools/build/lib/util:detailed_exit_code",
        "//src/main/java/com/google/devtools/build/lib/util:filetype",
        "//src/main/java/com/google/devtools/build/lib/util:os",
        "//src/main/java/com/google/devtools/build/lib/util:shell_escaper",
        "//src/main/java/com/google/devtools/build/lib/util:string",
        "//src/main/java/com/google/devtools/build/lib/util/io:out-err",
        "//src/main/java/com/google/devtools/build/lib/vfs",
        "//src/main/java/com/google/devtools/build/lib/vfs:pathfragment",
        "//src/main/java/com/google/devtools/build/lib/vfs/inmemoryfs",
        "//src/main/java/com/google/devtools/build/skyframe",
        "//src/main/java/com/google/devtools/build/skyframe:skyframe-objects",
        "//src/main/java/com/google/devtools/common/options",
        "//src/main/java/net/starlark/java/annot",
        "//src/main/java/net/starlark/java/eval",
        "//src/main/java/net/starlark/java/syntax",
        "//src/main/protobuf:extra_actions_base_java_proto",
        "//src/main/protobuf:failure_details_java_proto",
        "//src/main/protobuf:test_status_java_proto",
        "//third_party:auto_value",
        "//third_party:caffeine",
        "//third_party:flogger",
        "//third_party:guava",
        "//third_party:jsr305",
        "//third_party/protobuf:protobuf_java",
        "//third_party/protobuf:protobuf_java_util",
    ],
)

java_library(
    name = "actions_provider",
    srcs = ["ActionsProvider.java"],
    deps = [
        "//src/main/java/com/google/devtools/build/lib/actions",
        "//src/main/java/com/google/devtools/build/lib/actions:artifacts",
        "//src/main/java/com/google/devtools/build/lib/packages",
        "//src/main/java/com/google/devtools/build/lib/starlarkbuildapi",
        "//src/main/java/net/starlark/java/eval",
        "//src/main/java/net/starlark/java/syntax",
        "//third_party:guava",
    ],
)

java_library(
    name = "analysis_options",
    srcs = ["AnalysisOptions.java"],
    deps = [
        "//src/main/java/com/google/devtools/build/lib/util",
        "//src/main/java/com/google/devtools/build/lib/util:cpu_resource_converter",
        "//src/main/java/com/google/devtools/common/options",
    ],
)

java_library(
    name = "analysis_operation_watcher",
    srcs = ["AnalysisOperationWatcher.java"],
    deps = [
        "//src/main/java/com/google/devtools/build/lib/skyframe:top_level_status_events",
        "//src/main/java/com/google/devtools/build/skyframe:skyframe-objects",
        "//third_party:guava",
    ],
)

java_library(
    name = "analysis_phase_complete_event",
    srcs = ["AnalysisPhaseCompleteEvent.java"],
    deps = [
        ":configured_target",
        "//src/main/java/com/google/devtools/build/lib/actions:total_and_configured_target_only_metric",
        "//src/main/java/com/google/devtools/build/lib/pkgcache",
        "//third_party:guava",
    ],
)

java_library(
    name = "analysis_phase_started_event",
    srcs = ["AnalysisPhaseStartedEvent.java"],
    deps = [
        "//src/main/java/com/google/devtools/build/lib/cmdline",
        "//src/main/java/com/google/devtools/build/lib/packages",
        "//third_party:guava",
    ],
)

java_library(
    name = "aspect_aware_attribute_mapper",
    srcs = ["AspectAwareAttributeMapper.java"],
    deps = [
        "//src/main/java/com/google/devtools/build/lib/cmdline",
        "//src/main/java/com/google/devtools/build/lib/packages",
        "//third_party:guava",
        "//third_party:jsr305",
    ],
)

java_library(
    name = "aspect_collection",
    srcs = ["AspectCollection.java"],
    deps = [
        "//src/main/java/com/google/devtools/build/lib/concurrent",
        "//src/main/java/com/google/devtools/build/lib/packages",
        "//third_party:auto_value",
        "//third_party:guava",
    ],
)

java_library(
    name = "aspect_configured_event",
    srcs = ["AspectConfiguredEvent.java"],
    deps = [
        ":config/build_configuration",
        "//src/main/java/com/google/devtools/build/lib/buildeventstream",
        "//src/main/java/com/google/devtools/build/lib/buildeventstream/proto:build_event_stream_java_proto",
        "//src/main/java/com/google/devtools/build/lib/cmdline",
        "//third_party:guava",
    ],
)

java_library(
    name = "blaze_directories",
    srcs = ["BlazeDirectories.java"],
    deps = [
        ":server_directories",
        "//src/main/java/com/google/devtools/build/lib/actions:artifacts",
        "//src/main/java/com/google/devtools/build/lib/concurrent",
        "//src/main/java/com/google/devtools/build/lib/util:string",
        "//src/main/java/com/google/devtools/build/lib/vfs",
        "//third_party:guava",
        "//third_party:jsr305",
    ],
)

java_library(
    name = "blaze_version_info",
    srcs = ["BlazeVersionInfo.java"],
    deps = [
        "//third_party:flogger",
        "//third_party:guava",
        "//third_party:jsr305",
    ],
)

java_library(
    name = "build_info",
    srcs = ["BuildInfo.java"],
)

java_library(
    name = "build_info_event",
    srcs = ["BuildInfoEvent.java"],
    deps = [
        "//src/main/java/com/google/devtools/build/lib/buildeventstream",
        "//src/main/java/com/google/devtools/build/lib/buildeventstream/proto:build_event_stream_java_proto",
        "//src/main/java/com/google/devtools/build/lib/events",
        "//third_party:guava",
    ],
)

java_library(
    name = "build_setting_provider",
    srcs = ["BuildSettingProvider.java"],
    deps = [
        ":transitive_info_provider",
        "//src/main/java/com/google/devtools/build/lib/cmdline",
        "//src/main/java/com/google/devtools/build/lib/packages",
        "//third_party:guava",
    ],
)

java_library(
    name = "build_view",
    srcs = ["BuildView.java"],
    deps = [
        ":analysis_cluster",
        ":analysis_options",
        ":analysis_phase_started_event",
        ":aspect_configured_event",
        ":blaze_directories",
        ":config/build_configuration",
        ":config/build_options",
        ":config/invalid_configuration_exception",
        ":configured_target",
        ":constraints/platform_restrictions_result",
        ":constraints/top_level_constraint_semantics",
        ":extra_action_artifacts_provider",
        ":make_environment_event",
        ":target_and_configuration",
        ":target_configured_event",
        ":test/coverage_report_action_factory",
        ":test/instrumented_files_info",
        ":top_level_artifact_context",
        ":view_creation_failed_exception",
        "//src/main/java/com/google/devtools/build/lib/actions",
        "//src/main/java/com/google/devtools/build/lib/actions:action_lookup_data",
        "//src/main/java/com/google/devtools/build/lib/actions:action_lookup_key",
        "//src/main/java/com/google/devtools/build/lib/actions:artifacts",
        "//src/main/java/com/google/devtools/build/lib/actions:package_roots",
        "//src/main/java/com/google/devtools/build/lib/actions:resource_manager",
        "//src/main/java/com/google/devtools/build/lib/bugreport",
        "//src/main/java/com/google/devtools/build/lib/cmdline",
        "//src/main/java/com/google/devtools/build/lib/collect/nestedset",
        "//src/main/java/com/google/devtools/build/lib/concurrent",
        "//src/main/java/com/google/devtools/build/lib/events",
        "//src/main/java/com/google/devtools/build/lib/packages",
        "//src/main/java/com/google/devtools/build/lib/pkgcache",
        "//src/main/java/com/google/devtools/build/lib/profiler",
        "//src/main/java/com/google/devtools/build/lib/skyframe:aspect_key_creator",
        "//src/main/java/com/google/devtools/build/lib/skyframe:build_configuration",
        "//src/main/java/com/google/devtools/build/lib/skyframe:build_result_listener",
        "//src/main/java/com/google/devtools/build/lib/skyframe:configured_target_key",
        "//src/main/java/com/google/devtools/build/lib/skyframe:coverage_report_value",
        "//src/main/java/com/google/devtools/build/lib/skyframe:repository_mapping_value",
        "//src/main/java/com/google/devtools/build/lib/skyframe:skyframe_cluster",
        "//src/main/java/com/google/devtools/build/lib/skyframe:target_pattern_phase_value",
        "//src/main/java/com/google/devtools/build/lib/util",
        "//src/main/java/com/google/devtools/build/lib/util:abrupt_exit_exception",
        "//src/main/java/com/google/devtools/build/skyframe",
        "//src/main/protobuf:failure_details_java_proto",
        "//third_party:flogger",
        "//third_party:guava",
        "//third_party:jsr305",
    ],
)

java_library(
    name = "common_prerequisite_validator",
    srcs = ["CommonPrerequisiteValidator.java"],
    deps = [
        ":analysis_cluster",
        "//src/main/java/com/google/devtools/build/lib/cmdline",
        "//src/main/java/com/google/devtools/build/lib/packages",
        "//src/main/java/com/google/devtools/build/lib/packages/semantics",
        "//src/main/java/com/google/devtools/build/lib/skyframe:configured_target_and_data",
    ],
)

java_library(
    name = "configurations_collector",
    srcs = [
        "ConfigurationsCollector.java",
        "ConfigurationsResult.java",
    ],
    deps = [
        ":config/build_configuration",
        ":config/build_options",
        ":config/invalid_configuration_exception",
        ":dependency_key",
        "//src/main/java/com/google/devtools/build/lib/events",
        "//third_party:guava",
    ],
)

java_library(
    name = "configured_object_value",
    srcs = ["ConfiguredObjectValue.java"],
    deps = [
        ":provider_collection",
        "//src/main/java/com/google/devtools/build/lib/collect/nestedset",
        "//src/main/java/com/google/devtools/build/lib/packages",
        "//src/main/java/com/google/devtools/build/skyframe",
    ],
)

java_library(
    name = "rule_configured_object_value",
    srcs = ["RuleConfiguredObjectValue.java"],
    deps = [
        ":configured_object_value",
        "//src/main/java/com/google/devtools/build/lib/actions",
    ],
)

java_library(
    name = "configured_target",
    srcs = ["ConfiguredTarget.java"],
    deps = [
        ":config/config_matching_provider",
        ":transitive_info_collection",
        "//src/main/java/com/google/devtools/build/lib/cmdline",
        "//src/main/java/com/google/devtools/build/lib/skyframe:build_configuration",
        "//src/main/java/net/starlark/java/eval",
        "//third_party:guava",
        "//third_party:jsr305",
    ],
)

java_library(
    name = "configured_target_value",
    srcs = ["ConfiguredTargetValue.java"],
    deps = [
        ":configured_object_value",
        ":configured_target",
    ],
)

java_library(
    name = "dependency",
    srcs = ["Dependency.java"],
    deps = [
        ":aspect_collection",
        ":config/build_configuration",
        ":config/transitions/configuration_transition",
        "//src/main/java/com/google/devtools/build/lib/cmdline",
        "//src/main/java/com/google/devtools/build/lib/packages",
        "//src/main/java/com/google/devtools/build/lib/skyframe:configured_target_key",
        "//third_party:auto_value",
        "//third_party:guava",
        "//third_party:jsr305",
    ],
)

java_library(
    name = "dependency_key",
    srcs = ["DependencyKey.java"],
    deps = [
        ":aspect_collection",
        ":config/transitions/configuration_transition",
        ":dependency",
        "//src/main/java/com/google/devtools/build/lib/cmdline",
        "//third_party:auto_value",
        "//third_party:jsr305",
    ],
)

java_library(
    name = "dependency_kind",
    srcs = ["DependencyKind.java"],
    deps = [
        "toolchain_collection",
        "//src/main/java/com/google/devtools/build/lib/packages",
        "//src/main/java/com/google/devtools/build/lib/packages:exec_group",
        "//third_party:auto_value",
        "//third_party:guava",
        "//third_party:jsr305",
    ],
)

java_library(
    name = "duplicate_exception",
    srcs = ["DuplicateException.java"],
)

java_library(
    name = "exec_group_collection",
    srcs = ["ExecGroupCollection.java"],
    deps = [
        ":resolved_toolchain_context",
        ":toolchain_collection",
        "//src/main/java/com/google/devtools/build/lib/analysis/platform",
        "//src/main/java/com/google/devtools/build/lib/packages:exec_group",
        "//src/main/java/com/google/devtools/build/lib/skyframe:sane_analysis_exception",
        "//src/main/java/com/google/devtools/build/lib/util:detailed_exit_code",
        "//src/main/protobuf:failure_details_java_proto",
        "//third_party:auto_value",
        "//third_party:guava",
        "//third_party:jsr305",
    ],
)

java_library(
    name = "extra_action_artifacts_provider",
    srcs = ["ExtraActionArtifactsProvider.java"],
    deps = [
        ":transitive_info_provider",
        "//src/main/java/com/google/devtools/build/lib/actions:artifacts",
        "//src/main/java/com/google/devtools/build/lib/collect/nestedset",
        "//src/main/java/com/google/devtools/build/lib/concurrent",
        "//src/main/java/com/google/devtools/build/lib/skyframe/serialization/autocodec",
        "//src/main/java/com/google/devtools/build/lib/skyframe/serialization/autocodec:serialization-constant",
    ],
)

java_library(
    name = "file_provider",
    srcs = ["FileProvider.java"],
    deps = [
        ":transitive_info_provider",
        "//src/main/java/com/google/devtools/build/lib/actions:artifacts",
        "//src/main/java/com/google/devtools/build/lib/collect/nestedset",
        "//src/main/java/com/google/devtools/build/lib/concurrent",
        "//src/main/java/com/google/devtools/build/lib/starlarkbuildapi",
    ],
)

java_library(
    name = "incompatible_platform_provider",
    srcs = ["IncompatiblePlatformProvider.java"],
    deps = [
        ":configured_target",
        "//src/main/java/com/google/devtools/build/lib/analysis/platform",
        "//src/main/java/com/google/devtools/build/lib/cmdline",
        "//src/main/java/com/google/devtools/build/lib/concurrent",
        "//src/main/java/com/google/devtools/build/lib/packages",
        "//src/main/java/com/google/devtools/build/lib/starlarkbuildapi/platform",
        "//third_party:auto_value",
        "//third_party:guava",
        "//third_party:jsr305",
    ],
)

java_library(
    name = "inconsistent_aspect_order_exception",
    srcs = ["InconsistentAspectOrderException.java"],
    deps = [
        ":aspect_collection",
        "//src/main/java/com/google/devtools/build/lib/packages",
        "//src/main/java/net/starlark/java/syntax",
    ],
)

java_library(
    name = "label_and_location",
    srcs = ["LabelAndLocation.java"],
    deps = [
        "//src/main/java/com/google/devtools/build/lib/cmdline",
        "//src/main/java/com/google/devtools/build/lib/packages",
        "//src/main/java/net/starlark/java/syntax",
        "//third_party:auto_value",
    ],
)

java_library(
    name = "label_expander",
    srcs = ["LabelExpander.java"],
    deps = [
        "//src/main/java/com/google/devtools/build/lib/actions:artifacts",
        "//src/main/java/com/google/devtools/build/lib/cmdline",
        "//src/main/java/com/google/devtools/build/lib/vfs:pathfragment",
        "//third_party:guava",
        "//third_party:jsr305",
    ],
)

java_library(
    name = "licenses_provider",
    srcs = ["LicensesProvider.java"],
    deps = [
        ":transitive_info_provider",
        "//src/main/java/com/google/devtools/build/lib/cmdline",
        "//src/main/java/com/google/devtools/build/lib/collect/nestedset",
        "//src/main/java/com/google/devtools/build/lib/packages",
        "//third_party:guava",
    ],
)

java_library(
    name = "make_environment_event",
    srcs = ["MakeEnvironmentEvent.java"],
    deps = ["//third_party:guava"],
)

java_library(
    name = "make_variable_supplier",
    srcs = ["MakeVariableSupplier.java"],
    deps = [
        ":template_variable_info",
        "//src/main/java/com/google/devtools/build/lib/analysis/stringtemplate",
        "//third_party:guava",
        "//third_party:jsr305",
    ],
)

java_library(
    name = "no_build_event",
    srcs = ["NoBuildEvent.java"],
    deps = [
        ":blaze_version_info",
        "//src/main/java/com/google/devtools/build/lib/buildeventstream",
        "//src/main/java/com/google/devtools/build/lib/buildeventstream/proto:build_event_stream_java_proto",
        "//third_party:guava",
    ],
)

java_library(
    name = "no_build_request_finished_event",
    srcs = ["NoBuildRequestFinishedEvent.java"],
    deps = [
        "//src/main/java/com/google/devtools/build/lib/buildeventstream",
        "//src/main/java/com/google/devtools/build/lib/util:exit_code",
    ],
)

java_library(
    name = "options_diff_predicate",
    srcs = ["OptionsDiffPredicate.java"],
    deps = [
        ":config/build_options",
        "//src/main/java/com/google/devtools/common/options",
    ],
)

java_library(
    name = "package_specification_provider",
    srcs = ["PackageSpecificationProvider.java"],
    deps = [
        "//src/main/java/com/google/devtools/build/lib/collect/nestedset",
        "//src/main/java/com/google/devtools/build/lib/packages",
    ],
)

java_library(
    name = "platform_configuration",
    srcs = ["PlatformConfiguration.java"],
    deps = [
        ":config/build_options",
        ":config/fragment",
        ":config/fragment_options",
        ":platform_options",
        "//src/main/java/com/google/devtools/build/lib/cmdline",
        "//src/main/java/com/google/devtools/build/lib/concurrent",
        "//src/main/java/com/google/devtools/build/lib/events",
        "//src/main/java/com/google/devtools/build/lib/starlarkbuildapi/platform",
        "//src/main/java/com/google/devtools/build/lib/util",
        "//third_party:guava",
    ],
)

java_library(
    name = "platform_options",
    srcs = ["PlatformOptions.java"],
    deps = [
        ":config/core_option_converters",
        ":config/fragment_options",
        "//src/main/java/com/google/devtools/build/lib/cmdline",
        "//src/main/java/com/google/devtools/build/lib/util",
        "//src/main/java/com/google/devtools/build/lib/vfs:pathfragment",
        "//src/main/java/com/google/devtools/common/options",
        "//third_party:guava",
    ],
)

java_library(
    name = "print_action_visitor",
    srcs = ["PrintActionVisitor.java"],
    deps = [
        ":configured_target",
        "//src/main/java/com/google/devtools/build/lib/actions",
        "//third_party:guava",
    ],
)

java_library(
    name = "provider_collection",
    srcs = [
        "ProviderCollection.java",
    ],
    deps = [
        ":transitive_info_provider",
        "//src/main/java/com/google/devtools/build/lib/packages",
        "//third_party:jsr305",
    ],
)

java_library(
    name = "repo_mapping_manifest_action",
    srcs = ["RepoMappingManifestAction.java"],
    deps = [
        ":actions/abstract_file_write_action",
        ":actions/deterministic_writer",
        "//src/main/java/com/google/devtools/build/lib/actions",
        "//src/main/java/com/google/devtools/build/lib/actions:artifacts",
        "//src/main/java/com/google/devtools/build/lib/actions:commandline_item",
        "//src/main/java/com/google/devtools/build/lib/cmdline",
        "//src/main/java/com/google/devtools/build/lib/collect/nestedset",
        "//src/main/java/com/google/devtools/build/lib/util",
        "//src/main/java/net/starlark/java/eval",
        "//third_party:auto_value",
        "//third_party:guava",
        "//third_party:jsr305",
    ],
)

java_library(
    name = "required_config_fragments_provider",
    srcs = ["RequiredConfigFragmentsProvider.java"],
    deps = [
        ":config/fragment",
        ":config/fragment_options",
        ":transitive_info_provider",
        "//src/main/java/com/google/devtools/build/lib/cmdline",
        "//src/main/java/com/google/devtools/build/lib/concurrent",
        "//src/main/java/com/google/devtools/build/lib/skyframe/serialization/autocodec:serialization-constant",
        "//src/main/java/com/google/devtools/build/lib/util",
        "//third_party:auto_value",
        "//third_party:guava",
    ],
)

java_library(
    name = "resolved_toolchain_context",
    srcs = ["ResolvedToolchainContext.java"],
    deps = [
        ":config/toolchain_type_requirement",
        ":template_variable_info",
        ":toolchain_context",
        "//src/main/java/com/google/devtools/build/lib/analysis/platform",
        "//src/main/java/com/google/devtools/build/lib/analysis/platform:utils",
        "//src/main/java/com/google/devtools/build/lib/cmdline",
        "//src/main/java/com/google/devtools/build/lib/concurrent",
        "//src/main/java/com/google/devtools/build/lib/skyframe:configured_target_and_data",
        "//src/main/java/com/google/devtools/build/lib/skyframe:toolchain_context_key",
        "//src/main/java/com/google/devtools/build/lib/skyframe:toolchain_exception",
        "//src/main/java/com/google/devtools/build/lib/skyframe:unloaded_toolchain_context",
        "//src/main/protobuf:failure_details_java_proto",
        "//third_party:auto_value",
        "//third_party:guava",
        "//third_party:jsr305",
    ],
)

java_library(
    name = "run_environment_info",
    srcs = ["RunEnvironmentInfo.java"],
    deps = [
        "//src/main/java/com/google/devtools/build/lib/concurrent",
        "//src/main/java/com/google/devtools/build/lib/packages",
        "//src/main/java/com/google/devtools/build/lib/starlarkbuildapi",
        "//src/main/java/net/starlark/java/eval",
        "//third_party:guava",
    ],
)

java_library(
    name = "rule_definition_environment",
    srcs = ["RuleDefinitionEnvironment.java"],
    deps = [
        "//src/main/java/com/google/devtools/build/lib/cmdline",
    ],
)

java_library(
    name = "server_directories",
    srcs = ["ServerDirectories.java"],
    deps = [
        "//src/main/java/com/google/devtools/build/lib/concurrent",
        "//src/main/java/com/google/devtools/build/lib/vfs",
        "//third_party:guava",
        "//third_party:jsr305",
    ],
)

java_library(
    name = "statically_linked_marker_provider",
    srcs = ["StaticallyLinkedMarkerProvider.java"],
    deps = [
        "//src/main/java/com/google/devtools/build/docgen/annot",
        "//src/main/java/com/google/devtools/build/lib/concurrent",
        "//src/main/java/com/google/devtools/build/lib/packages",
        "//src/main/java/net/starlark/java/annot",
        "//src/main/java/net/starlark/java/eval",
    ],
)

java_library(
    name = "target_and_configuration",
    srcs = ["TargetAndConfiguration.java"],
    deps = [
        ":config/build_configuration",
        "//src/main/java/com/google/devtools/build/lib/cmdline",
        "//src/main/java/com/google/devtools/build/lib/concurrent",
        "//src/main/java/com/google/devtools/build/lib/packages",
        "//third_party:guava",
        "//third_party:jsr305",
    ],
)

java_library(
    name = "target_configured_event",
    srcs = ["TargetConfiguredEvent.java"],
    deps = [
        ":config/build_configuration",
        "//src/main/java/com/google/devtools/build/lib/buildeventstream",
        "//src/main/java/com/google/devtools/build/lib/buildeventstream/proto:build_event_stream_java_proto",
        "//src/main/java/com/google/devtools/build/lib/packages",
        "//third_party:flogger",
        "//third_party:guava",
    ],
)

java_library(
    name = "template_variable_info",
    srcs = ["TemplateVariableInfo.java"],
    deps = [
        "//src/main/java/com/google/devtools/build/lib/concurrent",
        "//src/main/java/com/google/devtools/build/lib/packages",
        "//src/main/java/com/google/devtools/build/lib/skyframe/serialization/autocodec",
        "//src/main/java/com/google/devtools/build/lib/skyframe/serialization/autocodec:serialization-constant",
        "//src/main/java/com/google/devtools/build/lib/starlarkbuildapi",
        "//src/main/java/net/starlark/java/eval",
        "//src/main/java/net/starlark/java/syntax",
        "//third_party:guava",
    ],
)

java_library(
    name = "toolchain_collection",
    srcs = ["ToolchainCollection.java"],
    deps = [
        ":toolchain_context",
        "//src/main/java/com/google/devtools/build/lib/analysis/platform",
        "//src/main/java/com/google/devtools/build/lib/cmdline",
        "//src/main/java/com/google/devtools/build/lib/packages:exec_group",
        "//third_party:auto_value",
        "//third_party:guava",
    ],
)

java_library(
    name = "toolchain_context",
    srcs = ["ToolchainContext.java"],
    deps = [
        ":config/toolchain_type_requirement",
        "//src/main/java/com/google/devtools/build/lib/analysis/platform",
        "//src/main/java/com/google/devtools/build/lib/cmdline",
        "//src/main/java/com/google/devtools/build/lib/skyframe:toolchain_context_key",
        "//third_party:guava",
    ],
)

java_library(
    name = "top_level_artifact_context",
    srcs = ["TopLevelArtifactContext.java"],
    deps = [
        "//src/main/java/com/google/devtools/build/lib/concurrent",
        "//third_party:guava",
    ],
)

java_library(
    name = "transitive_info_collection",
    srcs = ["TransitiveInfoCollection.java"],
    deps = [
        ":provider_collection",
        ":transitive_info_provider",
        "//src/main/java/com/google/devtools/build/lib/cmdline",
        "//src/main/java/com/google/devtools/build/lib/packages",
        "//src/main/java/com/google/devtools/build/lib/starlarkbuildapi/core",
        "//src/main/java/net/starlark/java/eval",
    ],
)

java_library(
    name = "transitive_info_provider",
    srcs = ["TransitiveInfoProvider.java"],
)

java_library(
    name = "transitive_info_provider_effective_class_helper",
    srcs = ["TransitiveInfoProviderEffectiveClassHelper.java"],
    deps = [
        ":transitive_info_provider",
        "//third_party:caffeine",
        "//third_party:guava",
    ],
)

java_library(
    name = "transitive_info_provider_map",
    srcs = ["TransitiveInfoProviderMap.java"],
    deps = [
        ":provider_collection",
        "//third_party:jsr305",
    ],
)

java_library(
    name = "transitive_info_provider_map_builder",
    srcs = ["TransitiveInfoProviderMapBuilder.java"],
    deps = [
        ":transitive_info_provider",
        ":transitive_info_provider_effective_class_helper",
        ":transitive_info_provider_map",
        ":transitive_info_provider_map_impl",
        "//src/main/java/com/google/devtools/build/lib/packages",
        "//third_party:guava",
        "//third_party:jsr305",
    ],
)

java_library(
    name = "transitive_info_provider_map_impl",
    srcs = ["TransitiveInfoProviderMapImpl.java"],
    deps = [
        ":transitive_info_provider",
        ":transitive_info_provider_effective_class_helper",
        ":transitive_info_provider_map",
        "//src/main/java/com/google/devtools/build/lib/collect",
        "//src/main/java/com/google/devtools/build/lib/packages",
        "//src/main/java/com/google/devtools/build/lib/skyframe/serialization/autocodec",
        "//third_party:guava",
        "//third_party:jsr305",
    ],
)

java_library(
    name = "view_creation_failed_exception",
    srcs = ["ViewCreationFailedException.java"],
    deps = [
        "//src/main/protobuf:failure_details_java_proto",
        "//third_party:guava",
    ],
)

java_library(
    name = "visibility_provider",
    srcs = ["VisibilityProvider.java"],
    deps = [
        ":transitive_info_provider",
        "//src/main/java/com/google/devtools/build/lib/collect/nestedset",
        "//src/main/java/com/google/devtools/build/lib/packages",
    ],
)

java_library(
    name = "visibility_provider_impl",
    srcs = ["VisibilityProviderImpl.java"],
    deps = [
        ":visibility_provider",
        "//src/main/java/com/google/devtools/build/lib/collect/nestedset",
        "//src/main/java/com/google/devtools/build/lib/concurrent",
        "//src/main/java/com/google/devtools/build/lib/packages",
    ],
)

java_library(
    name = "workspace_status_action",
    srcs = ["WorkspaceStatusAction.java"],
    deps = [
        "//src/main/java/com/google/devtools/build/lib/actions",
        "//src/main/java/com/google/devtools/build/lib/actions:artifacts",
        "//src/main/java/com/google/devtools/build/lib/collect/nestedset",
        "//src/main/java/com/google/devtools/build/lib/shell",
        "//src/main/java/com/google/devtools/build/lib/skyframe:workspace_info",
        "//src/main/java/com/google/devtools/build/lib/util",
        "//src/main/java/com/google/devtools/build/lib/util:detailed_exit_code",
        "//src/main/java/com/google/devtools/build/lib/vfs",
        "//src/main/java/com/google/devtools/build/lib/vfs:pathfragment",
        "//src/main/java/com/google/devtools/common/options",
        "//src/main/protobuf:failure_details_java_proto",
        "//third_party:guava",
        "//third_party:jsr305",
    ],
)

java_library(
    name = "xcode_config_event",
    srcs = ["XcodeConfigEvent.java"],
    deps = [
        "//src/main/java/com/google/devtools/build/lib/events",
        "//src/main/protobuf:xcode_java_proto",
    ],
)

java_library(
    name = "starlark/starlark_build_settings_details_value",
    srcs = [
        "starlark/StarlarkBuildSettingsDetailsValue.java",
    ],
    deps = [
        "//src/main/java/com/google/devtools/build/lib/cmdline",
        "//src/main/java/com/google/devtools/build/lib/concurrent:thread_safety",
        "//src/main/java/com/google/devtools/build/lib/packages",
        "//src/main/java/com/google/devtools/build/lib/skyframe:sky_functions",
        "//src/main/java/com/google/devtools/build/skyframe:skyframe-objects",
        "//third_party:auto_value",
        "//third_party:error_prone_annotations",
        "//third_party:guava",
    ],
)

# TODO(b/144899336): This should be analysis/actions/BUILD
java_library(
    name = "actions/abstract_file_write_action",
    srcs = ["actions/AbstractFileWriteAction.java"],
    deps = [
        ":actions/deterministic_writer",
        ":actions/file_write_action_context",
        "//src/main/java/com/google/devtools/build/lib/actions",
        "//src/main/java/com/google/devtools/build/lib/actions:artifacts",
        "//src/main/java/com/google/devtools/build/lib/collect/nestedset",
        "//third_party:guava",
        "//third_party:jsr305",
    ],
)

java_library(
    name = "actions/binary_file_write_action",
    srcs = ["actions/BinaryFileWriteAction.java"],
    deps = [
        ":actions/abstract_file_write_action",
        ":actions/deterministic_writer",
        "//src/main/java/com/google/devtools/build/lib/actions",
        "//src/main/java/com/google/devtools/build/lib/actions:artifacts",
        "//src/main/java/com/google/devtools/build/lib/collect/nestedset",
        "//src/main/java/com/google/devtools/build/lib/concurrent",
        "//src/main/java/com/google/devtools/build/lib/util",
        "//third_party:guava",
        "//third_party:jsr305",
    ],
)

java_library(
    name = "actions/byte_string_deterministic_writer",
    srcs = ["actions/ByteStringDeterministicWriter.java"],
    deps = [
        ":actions/deterministic_writer",
        "//third_party/protobuf:protobuf_java",
    ],
)

java_library(
    name = "actions/compression",
    srcs = ["actions/Compression.java"],
)

java_library(
    name = "actions/custom_command_line",
    srcs = ["actions/CustomCommandLine.java"],
    deps = [
        "//src/main/java/com/google/devtools/build/lib/actions",
        "//src/main/java/com/google/devtools/build/lib/actions:artifacts",
        "//src/main/java/com/google/devtools/build/lib/actions:commandline_item",
        "//src/main/java/com/google/devtools/build/lib/cmdline",
        "//src/main/java/com/google/devtools/build/lib/collect/nestedset",
        "//src/main/java/com/google/devtools/build/lib/concurrent",
        "//src/main/java/com/google/devtools/build/lib/skyframe/serialization/autocodec",
        "//src/main/java/com/google/devtools/build/lib/skyframe/serialization/autocodec:serialization-constant",
        "//src/main/java/com/google/devtools/build/lib/util",
        "//src/main/java/com/google/devtools/build/lib/vfs:pathfragment",
        "//third_party:auto_value",
        "//third_party:guava",
        "//third_party:jsr305",
    ],
)

java_library(
    name = "actions/deterministic_writer",
    srcs = ["actions/DeterministicWriter.java"],
    deps = ["//third_party/protobuf:protobuf_java"],
)

java_library(
    name = "actions/file_write_action_context",
    srcs = ["actions/FileWriteActionContext.java"],
    deps = [
        ":actions/deterministic_writer",
        "//src/main/java/com/google/devtools/build/lib/actions",
        "//src/main/java/com/google/devtools/build/lib/actions:artifacts",
        "//third_party:guava",
    ],
)

java_library(
    name = "actions/launcher_file_write_action",
    srcs = ["actions/LauncherFileWriteAction.java"],
    deps = [
        ":actions/abstract_file_write_action",
        ":actions/deterministic_writer",
        ":analysis_cluster",
        "//src/main/java/com/google/devtools/build/lib/actions",
        "//src/main/java/com/google/devtools/build/lib/actions:artifacts",
        "//src/main/java/com/google/devtools/build/lib/collect/nestedset",
        "//src/main/java/com/google/devtools/build/lib/util",
        "//src/main/java/com/google/devtools/build/lib/util:os",
        "//third_party:guava",
        "//third_party:jsr305",
    ],
)

java_library(
    name = "actions/lazy_write_nested_set_of_pair_action",
    srcs = ["actions/LazyWriteNestedSetOfPairAction.java"],
    deps = [
        ":actions/abstract_file_write_action",
        ":actions/deterministic_writer",
        "//src/main/java/com/google/devtools/build/lib/actions",
        "//src/main/java/com/google/devtools/build/lib/actions:artifacts",
        "//src/main/java/com/google/devtools/build/lib/actions:commandline_item",
        "//src/main/java/com/google/devtools/build/lib/collect/nestedset",
        "//src/main/java/com/google/devtools/build/lib/util",
        "//third_party:jsr305",
    ],
)

java_library(
    name = "actions/lazy_write_paths_file_action",
    srcs = ["actions/LazyWritePathsFileAction.java"],
    deps = [
        ":actions/abstract_file_write_action",
        ":actions/deterministic_writer",
        "//src/main/java/com/google/devtools/build/lib/actions",
        "//src/main/java/com/google/devtools/build/lib/actions:artifacts",
        "//src/main/java/com/google/devtools/build/lib/collect/nestedset",
        "//src/main/java/com/google/devtools/build/lib/util",
        "//third_party:guava",
        "//third_party:jsr305",
    ],
)

java_library(
    name = "actions/parameter_file_write_action",
    srcs = ["actions/ParameterFileWriteAction.java"],
    deps = [
        ":actions/abstract_file_write_action",
        ":actions/deterministic_writer",
        "//src/main/java/com/google/devtools/build/lib/actions",
        "//src/main/java/com/google/devtools/build/lib/actions:artifacts",
        "//src/main/java/com/google/devtools/build/lib/actions:commandline_item",
        "//src/main/java/com/google/devtools/build/lib/collect/nestedset",
        "//src/main/java/com/google/devtools/build/lib/concurrent",
        "//src/main/java/com/google/devtools/build/lib/skyframe/serialization/autocodec",
        "//src/main/java/com/google/devtools/build/lib/util",
        "//src/main/java/net/starlark/java/eval",
        "//src/main/protobuf:failure_details_java_proto",
        "//third_party:guava",
        "//third_party:jsr305",
    ],
)

java_library(
    name = "actions/proto_deterministic_writer",
    srcs = ["actions/ProtoDeterministicWriter.java"],
    deps = [
        ":actions/deterministic_writer",
        "//third_party/protobuf:protobuf_java",
    ],
)

java_library(
    name = "actions/spawn_action_template",
    srcs = ["actions/SpawnActionTemplate.java"],
    deps = [
        ":actions/custom_command_line",
        ":analysis_cluster",
        "//src/main/java/com/google/devtools/build/lib/actions",
        "//src/main/java/com/google/devtools/build/lib/actions:action_lookup_key",
        "//src/main/java/com/google/devtools/build/lib/actions:artifacts",
        "//src/main/java/com/google/devtools/build/lib/actions:commandline_item",
        "//src/main/java/com/google/devtools/build/lib/actions:middleman_type",
        "//src/main/java/com/google/devtools/build/lib/collect/nestedset",
        "//src/main/java/com/google/devtools/build/lib/skyframe:action_template_expansion_value",
        "//src/main/java/com/google/devtools/build/lib/util",
        "//src/main/java/com/google/devtools/build/lib/vfs:pathfragment",
        "//third_party:guava",
        "//third_party:jsr305",
    ],
)

java_library(
    name = "actions/substitution",
    srcs = ["actions/Substitution.java"],
    deps = [
        "//src/main/java/com/google/devtools/build/lib/actions:artifacts",
        "//src/main/java/com/google/devtools/build/lib/cmdline",
        "//src/main/java/com/google/devtools/build/lib/collect/nestedset",
        "//src/main/java/com/google/devtools/build/lib/concurrent",
        "//src/main/java/com/google/devtools/build/lib/vfs:pathfragment",
        "//src/main/java/net/starlark/java/eval",
        "//third_party:guava",
    ],
)

java_library(
    name = "actions/symlink_action",
    srcs = ["actions/SymlinkAction.java"],
    deps = [
        "//src/main/java/com/google/devtools/build/lib/actions",
        "//src/main/java/com/google/devtools/build/lib/actions:artifacts",
        "//src/main/java/com/google/devtools/build/lib/collect/nestedset",
        "//src/main/java/com/google/devtools/build/lib/util",
        "//src/main/java/com/google/devtools/build/lib/util:detailed_exit_code",
        "//src/main/java/com/google/devtools/build/lib/vfs",
        "//src/main/java/com/google/devtools/build/lib/vfs:pathfragment",
        "//src/main/protobuf:failure_details_java_proto",
        "//third_party:guava",
        "//third_party:jsr305",
    ],
)

java_library(
    name = "actions/template",
    srcs = ["actions/Template.java"],
    deps = [
        "//src/main/java/com/google/devtools/build/lib/actions:artifacts",
        "//src/main/java/com/google/devtools/build/lib/concurrent",
        "//src/main/java/com/google/devtools/build/lib/util",
        "//src/main/java/com/google/devtools/build/lib/vfs",
        "//third_party:jsr305",
    ],
)

java_library(
    name = "template_expansion_exception",
    srcs = ["actions/TemplateExpansionException.java"],
    deps = [
        "//src/main/java/net/starlark/java/eval",
    ],
)

java_library(
    name = "actions/template_expansion_action",
    srcs = [
        "actions/LocalTemplateExpansionStrategy.java",
        "actions/TemplateExpansionAction.java",
        "actions/TemplateExpansionContext.java",
        "actions/TemplateExpansionException.java",
    ],
    deps = [
        ":actions/deterministic_writer",
        ":actions/file_write_action_context",
        ":actions/substitution",
        ":actions/template",
        "//src/main/java/com/google/devtools/build/lib/actions",
        "//src/main/java/com/google/devtools/build/lib/actions:artifacts",
        "//src/main/java/com/google/devtools/build/lib/collect/nestedset",
        "//src/main/java/com/google/devtools/build/lib/concurrent",
        "//src/main/java/com/google/devtools/build/lib/util",
        "//src/main/java/com/google/devtools/build/lib/util:detailed_exit_code",
        "//src/main/java/com/google/devtools/build/lib/util:string",
        "//src/main/java/net/starlark/java/eval",
        "//src/main/protobuf:failure_details_java_proto",
        "//third_party:guava",
        "//third_party:jsr305",
    ],
)

# TODO(b/144899336): This should be analysis/buildinfo/BUILD
java_library(
    name = "buildinfo/build_info_collection",
    srcs = ["buildinfo/BuildInfoCollection.java"],
    deps = [
        "//src/main/java/com/google/devtools/build/lib/actions",
        "//src/main/java/com/google/devtools/build/lib/actions:artifacts",
        "//third_party:guava",
    ],
)

java_library(
    name = "buildinfo/build_info_key",
    srcs = ["buildinfo/BuildInfoKey.java"],
)

# TODO(b/144899336):  This should be analysis/config/BUILD
java_library(
    name = "config/auto_cpu_converter",
    srcs = ["config/AutoCpuConverter.java"],
    deps = [
        "//src/main/java/com/google/devtools/build/lib/util",
        "//src/main/java/com/google/devtools/build/lib/util:os",
        "//src/main/java/com/google/devtools/common/options",
    ],
)

java_library(
    name = "config/fragment_class_set",
    srcs = ["config/FragmentClassSet.java"],
    deps = [
        ":config/fragment",
        "//src/main/java/com/google/devtools/build/lib/concurrent",
        "//src/main/java/com/google/devtools/build/lib/skyframe/serialization/autocodec:serialization-constant",
        "//src/main/java/com/google/devtools/build/lib/util",
        "//third_party:guava",
        "//third_party:jsr305",
    ],
)

java_library(
    name = "config/build_configuration",
    srcs = [
        "config/BuildConfigurationValue.java",
        "config/OutputDirectories.java",
    ],
    deps = [
        ":blaze_directories",
        ":config/build_option_details",
        ":config/build_options",
        ":config/compilation_mode",
        ":config/core_options",
        ":config/fragment",
        ":config/fragment_class_set",
        ":config/fragment_factory",
        ":config/fragment_registry",
        ":config/invalid_configuration_exception",
        ":config/run_under",
        ":platform_options",
        "//src/main/java/com/google/devtools/build/lib/actions",
        "//src/main/java/com/google/devtools/build/lib/actions:artifacts",
        "//src/main/java/com/google/devtools/build/lib/buildeventstream",
        "//src/main/java/com/google/devtools/build/lib/buildeventstream/proto:build_event_stream_java_proto",
        "//src/main/java/com/google/devtools/build/lib/cmdline",
        "//src/main/java/com/google/devtools/build/lib/concurrent",
        "//src/main/java/com/google/devtools/build/lib/events",
        "//src/main/java/com/google/devtools/build/lib/skyframe:build_configuration",
        "//src/main/java/com/google/devtools/build/lib/skyframe/serialization/autocodec",
        "//src/main/java/com/google/devtools/build/lib/starlarkbuildapi",
        "//src/main/java/com/google/devtools/build/lib/util",
        "//src/main/java/com/google/devtools/build/lib/util:os",
        "//src/main/java/com/google/devtools/build/lib/vfs",
        "//src/main/java/com/google/devtools/build/lib/vfs:pathfragment",
        "//src/main/java/com/google/devtools/build/skyframe:skyframe-objects",
        "//src/main/java/net/starlark/java/annot",
        "//src/main/java/net/starlark/java/eval",
        "//src/main/protobuf:failure_details_java_proto",
        "//third_party:guava",
        "//third_party:jsr305",
    ],
)

java_library(
    name = "config/build_options",
    srcs = [
        "config/BuildOptions.java",
        "config/BuildOptionsView.java",
    ],
    deps = [
        ":config/fragment_options",
        "//src/main/java/com/google/devtools/build/lib/cmdline",
        "//src/main/java/com/google/devtools/build/lib/skyframe/serialization/autocodec",
        "//src/main/java/com/google/devtools/build/lib/skyframe/serialization/autocodec:serialization-constant",
        "//src/main/java/com/google/devtools/build/lib/util",
        "//src/main/java/com/google/devtools/common/options",
        "//third_party:guava",
        "//third_party:jsr305",
        "//third_party/protobuf:protobuf_java",
    ],
)

java_library(
    name = "config/build_options_cache",
    srcs = ["config/BuildOptionsCache.java"],
    deps = [
        ":config/build_options",
        "//third_party:auto_value",
        "//third_party:caffeine",
        "//third_party:guava",
    ],
)

java_library(
    name = "config/compilation_mode",
    srcs = ["config/CompilationMode.java"],
    deps = [
        "//src/main/java/com/google/devtools/common/options",
        "//src/main/java/net/starlark/java/eval",
    ],
)

java_library(
    name = "config/config_aware_aspect_builder",
    srcs = ["config/ConfigAwareAspectBuilder.java"],
    deps = [
        ":config/fragment",
        ":config/host_transition",
        "//src/main/java/com/google/devtools/build/lib/packages",
        "//third_party:error_prone_annotations",
    ],
)

java_library(
    name = "config/config_matching_provider",
    srcs = ["config/ConfigMatchingProvider.java"],
    deps = [
        ":required_config_fragments_provider",
        ":transitive_info_provider",
        "//src/main/java/com/google/devtools/build/lib/cmdline",
        "//src/main/java/com/google/devtools/build/lib/concurrent",
        "//third_party:auto_value",
        "//third_party:guava",
    ],
)

java_library(
    name = "config/config_conditions",
    srcs = ["config/ConfigConditions.java"],
    deps = [
        ":config/config_matching_provider",
        ":configured_target",
        "//src/main/java/com/google/devtools/build/lib/analysis/platform",
        "//src/main/java/com/google/devtools/build/lib/cmdline",
        "//src/main/java/com/google/devtools/build/lib/skyframe:configured_target_and_data",
        "//third_party:auto_value",
        "//third_party:guava",
    ],
)

java_library(
    name = "config/core_option_converters",
    srcs = ["config/CoreOptionConverters.java"],
    deps = [
        "//src/main/java/com/google/devtools/build/lib/cmdline",
        "//src/main/java/com/google/devtools/build/lib/packages",
        "//src/main/java/com/google/devtools/common/options",
        "//src/main/java/net/starlark/java/eval",
        "//third_party:guava",
        "//third_party:jsr305",
    ],
)

java_library(
    name = "config/core_options",
    srcs = ["config/CoreOptions.java"],
    deps = [
        ":config/auto_cpu_converter",
        ":config/compilation_mode",
        ":config/core_option_converters",
        ":config/execution_info_modifier",
        ":config/fragment_options",
        ":config/run_under",
        ":config/run_under_converter",
        "//src/main/java/com/google/devtools/build/lib/cmdline",
        "//src/main/java/com/google/devtools/build/lib/util",
        "//src/main/java/com/google/devtools/common/options",
        "//third_party:guava",
    ],
)

java_library(
    name = "config/execution_info_modifier",
    srcs = ["config/ExecutionInfoModifier.java"],
    deps = [
        "//src/main/java/com/google/devtools/common/options",
        "//third_party:auto_value",
        "//third_party:guava",
    ],
)

java_library(
    name = "config/execution_transition_factory",
    srcs = ["config/ExecutionTransitionFactory.java"],
    deps = [
        ":config/build_options",
        ":config/build_options_cache",
        ":config/core_options",
        ":config/fragment_options",
        ":config/transitions/patch_transition",
        ":config/transitions/transition_factory",
        ":platform_options",
        ":starlark/function_transition_util",
        "//src/main/java/com/google/devtools/build/lib/cmdline",
        "//src/main/java/com/google/devtools/build/lib/events",
        "//src/main/java/com/google/devtools/build/lib/packages",
        "//src/main/java/com/google/devtools/build/lib/packages:exec_group",
        "//src/main/java/com/google/devtools/build/lib/rules/config:feature_flag_value",
        "//src/main/java/com/google/devtools/build/lib/starlarkbuildapi",
        "//third_party:guava",
        "//third_party:jsr305",
    ],
)

java_library(
    name = "config/fragment",
    srcs = ["config/Fragment.java"],
    deps = [
        ":config/build_options",
        ":config/fragment_options",
        "//src/main/java/com/google/devtools/build/lib/concurrent",
        "//src/main/java/com/google/devtools/build/lib/events",
        "//src/main/java/net/starlark/java/eval",
        "//third_party:guava",
        "//third_party:jsr305",
    ],
)

java_library(
    name = "config/fragment_factory",
    srcs = ["config/FragmentFactory.java"],
    deps = [
        ":config/build_options",
        ":config/core_options",
        ":config/fragment",
        ":config/fragment_options",
        ":config/invalid_configuration_exception",
        "//third_party:auto_value",
        "//third_party:caffeine",
        "//third_party:guava",
        "//third_party:jsr305",
    ],
)

java_library(
    name = "config/fragment_registry",
    srcs = ["config/FragmentRegistry.java"],
    deps = [
        ":config/build_options",
        ":config/fragment",
        ":config/fragment_class_set",
        ":config/fragment_options",
        "//third_party:guava",
    ],
)

java_library(
    name = "config/fragment_options",
    srcs = [
        "config/FragmentOptions.java",
        "config/RequiresOptions.java",
    ],
    deps = [
        "//src/main/java/com/google/devtools/common/options",
        "//third_party:guava",
        "//third_party:jsr305",
    ],
)

java_library(
    name = "config/host_transition",
    srcs = ["config/HostTransition.java"],
    deps = [
        ":config/build_options",
        ":config/core_options",
        ":config/fragment_options",
        ":config/transitions/patch_transition",
        ":config/transitions/transition_factory",
        "//src/main/java/com/google/devtools/build/lib/events",
        "//src/main/java/com/google/devtools/build/lib/skyframe/serialization/autocodec",
        "//src/main/java/com/google/devtools/build/lib/skyframe/serialization/autocodec:serialization-constant",
        "//third_party:auto_value",
        "//third_party:guava",
    ],
)

java_library(
    name = "config/invalid_configuration_exception",
    srcs = ["config/InvalidConfigurationException.java"],
    deps = [
        "//src/main/java/com/google/devtools/build/lib/skyframe:detailed_exceptions",
        "//src/main/java/com/google/devtools/build/lib/util:detailed_exit_code",
        "//src/main/protobuf:failure_details_java_proto",
        "//third_party:guava",
        "//third_party:jsr305",
    ],
)

java_library(
    name = "config/per_label_options",
    srcs = ["config/PerLabelOptions.java"],
    deps = [
        "//src/main/java/com/google/devtools/build/lib/actions:artifacts",
        "//src/main/java/com/google/devtools/build/lib/cmdline",
        "//src/main/java/com/google/devtools/build/lib/util",
        "//src/main/java/com/google/devtools/common/options",
        "//third_party:guava",
    ],
)

java_library(
    name = "config/run_under",
    srcs = ["config/RunUnder.java"],
    deps = ["//src/main/java/com/google/devtools/build/lib/cmdline"],
)

java_library(
    name = "config/run_under_converter",
    srcs = ["config/RunUnderConverter.java"],
    deps = [
        ":config/core_option_converters",
        ":config/run_under",
        "//src/main/java/com/google/devtools/build/lib/cmdline",
        "//src/main/java/com/google/devtools/build/lib/shell",
        "//src/main/java/com/google/devtools/common/options",
        "//third_party:guava",
        "//third_party:jsr305",
    ],
)

java_library(
    name = "config/starlark_defined_config_transition",
    srcs = ["config/StarlarkDefinedConfigTransition.java"],
    deps = [
        ":config/transitions/configuration_transition",
        ":config/transitions/patch_transition",
        "//src/main/java/com/google/devtools/build/lib/cmdline",
        "//src/main/java/com/google/devtools/build/lib/events",
        "//src/main/java/com/google/devtools/build/lib/packages",
        "//src/main/java/com/google/devtools/build/lib/starlarkbuildapi/config",
        "//src/main/java/net/starlark/java/eval",
        "//src/main/java/net/starlark/java/syntax",
        "//third_party:caffeine",
        "//third_party:error_prone_annotations",
        "//third_party:guava",
        "//third_party:jsr305",
    ],
)

java_library(
    name = "config/toolchain_type_requirement",
    srcs = ["config/ToolchainTypeRequirement.java"],
    deps = [
        "//src/main/java/com/google/devtools/build/lib/cmdline",
        "//src/main/java/com/google/devtools/build/lib/starlarkbuildapi/config:starlark_toolchain_type_requirement",
        "//third_party:auto_value",
        "//third_party:guava",
    ],
)

java_library(
    name = "config/transition_factories",
    srcs = ["config/TransitionFactories.java"],
    deps = [
        ":config/host_transition",
        ":config/transitions/configuration_transition",
        ":config/transitions/no_transition",
        ":config/transitions/null_transition",
        ":config/transitions/split_transition",
        ":config/transitions/transition_factory",
        "//third_party:auto_value",
    ],
)

java_library(
    name = "config/build_option_details",
    srcs = ["config/BuildOptionDetails.java"],
    deps = [
        ":config/fragment_options",
        "//src/main/java/com/google/devtools/build/lib/cmdline",
        "//src/main/java/com/google/devtools/common/options",
        "//third_party:guava",
        "//third_party:jsr305",
    ],
)

java_library(
    name = "config/optioninfo",
    srcs = ["config/OptionInfo.java"],
    deps = [
        ":config/build_options",
        ":config/fragment_options",
        "//src/main/java/com/google/devtools/common/options",
        "//third_party:guava",
    ],
)

java_library(
    name = "config/starlark_transition_cache",
    srcs = ["config/StarlarkTransitionCache.java"],
    deps = [
        ":config/build_options",
        ":config/transitions/configuration_transition",
        ":starlark/starlark_build_settings_details_value",
        ":starlark/starlark_transition",
        "//src/main/java/com/google/devtools/build/lib/events",
        "//third_party:caffeine",
        "//third_party:jsr305",
    ],
)

# TODO(b/144899336): This should be config/transitions/BUILD
java_library(
    name = "config/transitions/composing_transition",
    srcs = ["config/transitions/ComposingTransition.java"],
    deps = [
        ":config/build_option_details",
        ":config/build_options",
        ":config/transitions/configuration_transition",
        ":config/transitions/no_transition",
        ":config/transitions/null_transition",
        ":required_config_fragments_provider",
        "//src/main/java/com/google/devtools/build/lib/events",
        "//third_party:guava",
    ],
)

java_library(
    name = "config/transitions/composing_transition_factory",
    srcs = ["config/transitions/ComposingTransitionFactory.java"],
    deps = [
        ":config/transitions/composing_transition",
        ":config/transitions/configuration_transition",
        ":config/transitions/no_transition",
        ":config/transitions/null_transition",
        ":config/transitions/transition_factory",
        "//third_party:auto_value",
        "//third_party:guava",
    ],
)

java_library(
    name = "config/transitions/configuration_transition",
    srcs = [
        "config/transitions/ConfigurationTransition.java",
        "config/transitions/TransitionUtil.java",
    ],
    deps = [
        ":config/build_option_details",
        ":config/build_options",
        ":config/fragment_options",
        ":required_config_fragments_provider",
        "//src/main/java/com/google/devtools/build/lib/events",
        "//third_party:guava",
    ],
)

java_library(
    name = "config/transitions/no_transition",
    srcs = ["config/transitions/NoTransition.java"],
    deps = [
        ":config/build_options",
        ":config/transitions/configuration_transition",
        ":config/transitions/patch_transition",
        ":config/transitions/transition_factory",
        "//src/main/java/com/google/devtools/build/lib/events",
        "//src/main/java/com/google/devtools/build/lib/skyframe/serialization/autocodec",
        "//src/main/java/com/google/devtools/build/lib/skyframe/serialization/autocodec:serialization-constant",
        "//third_party:auto_value",
    ],
)

java_library(
    name = "config/transitions/null_transition",
    srcs = ["config/transitions/NullTransition.java"],
    deps = [
        ":config/build_options",
        ":config/transitions/configuration_transition",
        ":config/transitions/patch_transition",
        ":config/transitions/transition_factory",
        "//src/main/java/com/google/devtools/build/lib/events",
        "//src/main/java/com/google/devtools/build/lib/skyframe/serialization/autocodec",
        "//src/main/java/com/google/devtools/build/lib/skyframe/serialization/autocodec:serialization-constant",
        "//third_party:auto_value",
    ],
)

java_library(
    name = "config/transitions/patch_transition",
    srcs = ["config/transitions/PatchTransition.java"],
    deps = [
        ":config/build_options",
        ":config/transitions/configuration_transition",
        "//src/main/java/com/google/devtools/build/lib/events",
    ],
)

java_library(
    name = "config/transitions/split_transition",
    srcs = ["config/transitions/SplitTransition.java"],
    deps = [
        ":config/build_options",
        ":config/transitions/configuration_transition",
        "//src/main/java/com/google/devtools/build/lib/concurrent",
        "//src/main/java/com/google/devtools/build/lib/events",
        "//third_party:guava",
    ],
)

java_library(
    name = "config/transitions/transition_factory",
    srcs = ["config/transitions/TransitionFactory.java"],
    deps = [":config/transitions/configuration_transition"],
)

java_library(
    name = "config/transitions/starlark_exposed_rule_transition_factory",
    srcs = ["config/transitions/StarlarkExposedRuleTransitionFactory.java"],
    deps = [
        ":config/transitions/transition_factory",
        ":rule_definition_environment",
        "//src/main/java/com/google/devtools/build/docgen/annot",
        "//src/main/java/com/google/devtools/build/lib/packages",
        "//src/main/java/net/starlark/java/annot",
        "//src/main/java/net/starlark/java/eval",
    ],
)

# TODO(b/144899336): This should be analysis/constraints/BUILD
java_library(
    name = "constraints/constraint_constants",
    srcs = ["constraints/ConstraintConstants.java"],
)

java_library(
    name = "constraints/constraint_semantics",
    srcs = ["constraints/ConstraintSemantics.java"],
    deps = [
        ":constraints/constraint_constants",
        ":constraints/environment_collection",
        ":constraints/supported_environments_provider",
        "//src/main/java/com/google/devtools/build/lib/cmdline",
        "//src/main/java/com/google/devtools/build/lib/packages",
        "//src/main/java/com/google/devtools/build/lib/skyframe:detailed_exceptions",
        "//src/main/java/com/google/devtools/build/lib/util:detailed_exit_code",
        "//src/main/protobuf:failure_details_java_proto",
        "//third_party:jsr305",
    ],
)

java_library(
    name = "constraints/environment",
    srcs = ["constraints/Environment.java"],
    deps = [
        ":analysis_cluster",
        ":configured_target",
        ":constraints/constraint_semantics",
        ":constraints/environment_collection",
        ":constraints/supported_environments",
        ":constraints/supported_environments_provider",
        ":file_provider",
        "//src/main/java/com/google/devtools/build/lib/actions",
        "//src/main/java/com/google/devtools/build/lib/cmdline",
        "//src/main/java/com/google/devtools/build/lib/packages",
        "//third_party:guava",
        "//third_party:jsr305",
    ],
)

java_library(
    name = "constraints/environment_collection",
    srcs = ["constraints/EnvironmentCollection.java"],
    deps = [
        "//src/main/java/com/google/devtools/build/lib/cmdline",
        "//src/main/java/com/google/devtools/build/lib/concurrent",
        "//src/main/java/com/google/devtools/build/lib/packages",
        "//src/main/java/com/google/devtools/build/lib/skyframe/serialization/autocodec",
        "//src/main/java/com/google/devtools/build/lib/skyframe/serialization/autocodec:serialization-constant",
        "//third_party:auto_value",
        "//third_party:guava",
    ],
)

java_library(
    name = "constraints/environment_rule",
    srcs = ["constraints/EnvironmentRule.java"],
    deps = [
        ":analysis_cluster",
        ":config/host_transition",
        ":constraints/constraint_constants",
        ":constraints/environment",
        ":rule_definition_environment",
        "//src/main/java/com/google/devtools/build/lib/packages",
        "//src/main/java/com/google/devtools/build/lib/util:filetype",
        "//third_party:guava",
    ],
)

java_library(
    name = "constraints/supported_environments",
    srcs = ["constraints/SupportedEnvironments.java"],
    deps = [
        ":constraints/environment_collection",
        ":constraints/supported_environments_provider",
        "//src/main/java/com/google/devtools/build/lib/cmdline",
        "//third_party:guava",
    ],
)

java_library(
    name = "constraints/supported_environments_provider",
    srcs = ["constraints/SupportedEnvironmentsProvider.java"],
    deps = [
        ":constraints/environment_collection",
        ":label_and_location",
        "//src/main/java/com/google/devtools/build/lib/analysis:transitive_info_provider",
        "//src/main/java/com/google/devtools/build/lib/cmdline",
        "//third_party:auto_value",
    ],
)

java_library(
    name = "constraints/platform_restrictions_result",
    srcs = ["constraints/PlatformRestrictionsResult.java"],
    deps = [
        ":configured_target",
        "//third_party:auto_value",
        "//third_party:guava",
    ],
)

java_library(
    name = "constraints/top_level_constraint_semantics",
    srcs = [
        "constraints/PlatformRestrictionsResult.java",
        "constraints/TopLevelConstraintSemantics.java",
    ],
    deps = [
        ":analysis_cluster",
        ":config/build_configuration",
        ":configured_target",
        ":constraints/constraint_semantics",
        ":constraints/environment_collection",
        ":constraints/supported_environments_provider",
        ":incompatible_platform_provider",
        ":transitive_info_collection",
        ":view_creation_failed_exception",
        "//src/main/java/com/google/devtools/build/lib/analysis/platform",
        "//src/main/java/com/google/devtools/build/lib/cmdline",
        "//src/main/java/com/google/devtools/build/lib/events",
        "//src/main/java/com/google/devtools/build/lib/packages",
        "//src/main/java/com/google/devtools/build/lib/pkgcache",
        "//src/main/java/com/google/devtools/build/lib/skyframe:build_configuration",
        "//src/main/java/com/google/devtools/build/lib/skyframe:sane_analysis_exception",
        "//src/main/java/com/google/devtools/build/lib/util:detailed_exit_code",
        "//src/main/protobuf:failure_details_java_proto",
        "//third_party:auto_value",
        "//third_party:guava",
        "//third_party:jsr305",
    ],
)

# TODO(b/144899336): This should be analysis/extra/BUILD
java_library(
    name = "extra/extra_action_info_file_write_action",
    srcs = ["extra/ExtraActionInfoFileWriteAction.java"],
    deps = [
        ":actions/abstract_file_write_action",
        ":actions/deterministic_writer",
        ":actions/proto_deterministic_writer",
        "//src/main/java/com/google/devtools/build/lib/actions",
        "//src/main/java/com/google/devtools/build/lib/actions:artifacts",
        "//src/main/java/com/google/devtools/build/lib/actions:commandline_item",
        "//src/main/java/com/google/devtools/build/lib/collect/nestedset",
        "//src/main/java/com/google/devtools/build/lib/concurrent",
        "//src/main/java/com/google/devtools/build/lib/util",
        "//src/main/protobuf:failure_details_java_proto",
        "//third_party:guava",
        "//third_party:jsr305",
    ],
)

java_library(
    name = "constraints/incompatible_target_checker",
    srcs = ["constraints/IncompatibleTargetChecker.java"],
    deps = [
        ":analysis_cluster",
        ":file_provider",
        ":incompatible_platform_provider",
        ":test/test_configuration",
        ":transitive_info_provider_map_builder",
        "//src/main/java/com/google/devtools/build/lib/actions:artifacts",
        "//src/main/java/com/google/devtools/build/lib/analysis:config/build_configuration",
        "//src/main/java/com/google/devtools/build/lib/analysis:config/config_conditions",
        "//src/main/java/com/google/devtools/build/lib/analysis:configured_target",
        "//src/main/java/com/google/devtools/build/lib/analysis:configured_target_value",
        "//src/main/java/com/google/devtools/build/lib/analysis:dependency",
        "//src/main/java/com/google/devtools/build/lib/analysis:dependency_kind",
        "//src/main/java/com/google/devtools/build/lib/analysis:target_and_configuration",
        "//src/main/java/com/google/devtools/build/lib/analysis/platform",
        "//src/main/java/com/google/devtools/build/lib/analysis/platform:utils",
        "//src/main/java/com/google/devtools/build/lib/cmdline",
        "//src/main/java/com/google/devtools/build/lib/collect/nestedset",
        "//src/main/java/com/google/devtools/build/lib/packages",
        "//src/main/java/com/google/devtools/build/lib/packages:configured_attribute_mapper",
        "//src/main/java/com/google/devtools/build/lib/skyframe:configured_target_and_data",
        "//src/main/java/com/google/devtools/build/lib/skyframe:configured_target_key",
        "//src/main/java/com/google/devtools/build/lib/skyframe:rule_configured_target_value",
        "//src/main/java/com/google/devtools/build/lib/util",
        "//src/main/java/com/google/devtools/build/skyframe",
        "//third_party:guava",
        "//third_party:jsr305",
    ],
)

# TODO(b/144899336): This should be analysis/starlark/BUILD
java_library(
    name = "starlark/args",
    srcs = ["starlark/Args.java"],
    deps = [
        ":starlark/starlark_custom_command_line",
        "//src/main/java/com/google/devtools/build/lib/actions",
        "//src/main/java/com/google/devtools/build/lib/actions:artifacts",
        "//src/main/java/com/google/devtools/build/lib/actions:commandline_item",
        "//src/main/java/com/google/devtools/build/lib/collect/nestedset",
        "//src/main/java/com/google/devtools/build/lib/concurrent",
        "//src/main/java/com/google/devtools/build/lib/starlarkbuildapi",
        "//src/main/java/net/starlark/java/eval",
        "//src/main/java/net/starlark/java/syntax",
        "//third_party:guava",
        "//third_party:jsr305",
    ],
)

java_library(
    name = "starlark/template_dict",
    srcs = ["starlark/TemplateDict.java"],
    deps = [
        ":actions/substitution",
        "//src/main/java/com/google/devtools/build/lib/collect/nestedset",
        "//src/main/java/com/google/devtools/build/lib/starlarkbuildapi",
        "//src/main/java/net/starlark/java/eval",
        "//third_party:guava",
    ],
)

java_library(
    name = "starlark/bazel_build_api_globals",
    srcs = ["starlark/BazelBuildApiGlobals.java"],
    deps = [
        ":starlark/starlark_late_bound_default",
        "//src/main/java/com/google/devtools/build/lib/cmdline",
        "//src/main/java/com/google/devtools/build/lib/packages",
        "//src/main/java/com/google/devtools/build/lib/packages/semantics",
        "//src/main/java/com/google/devtools/build/lib/starlarkbuildapi",
        "//src/main/java/net/starlark/java/eval",
        "//third_party:guava",
    ],
)

java_library(
    name = "starlark/function_transition_util",
    srcs = ["starlark/FunctionTransitionUtil.java"],
    deps = [
        ":config/build_options",
        ":config/core_options",
        ":config/fragment_options",
        ":config/optioninfo",
        ":config/starlark_defined_config_transition",
        ":config/transitions/configuration_transition",
        "//src/main/java/com/google/devtools/build/lib/cmdline",
        "//src/main/java/com/google/devtools/build/lib/events",
        "//src/main/java/com/google/devtools/build/lib/packages",
        "//src/main/java/com/google/devtools/common/options",
        "//src/main/java/net/starlark/java/eval",
        "//third_party:guava",
        "//third_party:jsr305",
    ],
)

java_library(
    name = "starlark/starlark_api_provider",
    srcs = ["starlark/StarlarkApiProvider.java"],
    deps = [
        ":provider_collection",
        "//third_party:guava",
    ],
)

java_library(
    name = "starlark/starlark_command_line",
    srcs = ["starlark/StarlarkCommandLine.java"],
    deps = [
        "//src/main/java/com/google/devtools/build/lib/actions:artifacts",
        "//src/main/java/com/google/devtools/build/lib/collect/nestedset",
        "//src/main/java/com/google/devtools/build/lib/starlarkbuildapi",
        "//src/main/java/net/starlark/java/eval",
    ],
)

java_library(
    name = "starlark/starlark_custom_command_line",
    srcs = ["starlark/StarlarkCustomCommandLine.java"],
    deps = [
        "//src/main/java/com/google/devtools/build/lib/actions",
        "//src/main/java/com/google/devtools/build/lib/actions:artifacts",
        "//src/main/java/com/google/devtools/build/lib/actions:commandline_item",
        "//src/main/java/com/google/devtools/build/lib/actions:fileset_output_symlink",
        "//src/main/java/com/google/devtools/build/lib/cmdline",
        "//src/main/java/com/google/devtools/build/lib/collect/nestedset",
        "//src/main/java/com/google/devtools/build/lib/concurrent",
        "//src/main/java/com/google/devtools/build/lib/skyframe/serialization/autocodec",
        "//src/main/java/com/google/devtools/build/lib/starlarkbuildapi",
        "//src/main/java/com/google/devtools/build/lib/util",
        "//src/main/java/com/google/devtools/build/lib/vfs:pathfragment",
        "//src/main/java/net/starlark/java/eval",
        "//src/main/java/net/starlark/java/syntax",
        "//third_party:guava",
        "//third_party:jsr305",
    ],
)

java_library(
    name = "starlark/starlark_exec_group_collection",
    srcs = ["starlark/StarlarkExecGroupCollection.java"],
    deps = [
        ":resolved_toolchain_context",
        ":starlark/starlark_toolchain_context",
        ":toolchain_collection",
        "//src/main/java/com/google/devtools/build/lib/packages:exec_group",
        "//src/main/java/com/google/devtools/build/lib/starlarkbuildapi/platform",
        "//src/main/java/net/starlark/java/eval",
        "//src/main/java/net/starlark/java/syntax",
        "//third_party:auto_value",
        "//third_party:guava",
    ],
)

java_library(
    name = "starlark/starlark_error_reporter",
    srcs = ["starlark/StarlarkErrorReporter.java"],
    deps = [
        ":analysis_cluster",
        "//src/main/java/com/google/devtools/build/lib/packages",
        "//src/main/java/net/starlark/java/eval",
    ],
)

java_library(
    name = "starlark/starlark_late_bound_default",
    srcs = ["starlark/StarlarkLateBoundDefault.java"],
    deps = [
        "//src/main/java/com/google/devtools/build/lib/analysis/starlark/annotations",
        "//src/main/java/com/google/devtools/build/lib/cmdline",
        "//src/main/java/com/google/devtools/build/lib/packages",
        "//src/main/java/com/google/devtools/build/lib/starlarkbuildapi",
        "//src/main/java/net/starlark/java/annot",
        "//src/main/java/net/starlark/java/eval",
        "//third_party:caffeine",
        "//third_party:guava",
        "//third_party:jsr305",
    ],
)

java_library(
    name = "starlark/starlark_config",
    srcs = ["starlark/StarlarkConfig.java"],
    deps = [
        ":config/execution_transition_factory",
        "//src/main/java/com/google/devtools/build/lib/packages",
        "//src/main/java/com/google/devtools/build/lib/starlarkbuildapi",
        "//src/main/java/net/starlark/java/eval",
    ],
)

java_library(
    name = "starlark/starlark_toolchain_context",
    srcs = ["starlark/StarlarkToolchainContext.java"],
    deps = [
        ":config/toolchain_type_requirement",
        ":resolved_toolchain_context",
        "//src/main/java/com/google/devtools/build/lib/analysis/platform",
        "//src/main/java/com/google/devtools/build/lib/cmdline",
        "//src/main/java/com/google/devtools/build/lib/packages",
        "//src/main/java/com/google/devtools/build/lib/starlarkbuildapi/platform",
        "//src/main/java/net/starlark/java/eval",
        "//third_party:auto_value",
        "//third_party:jsr305",
    ],
)

java_library(
    name = "starlark/starlark_transition",
    srcs = ["starlark/StarlarkTransition.java"],
    deps = [
        ":config/build_option_details",
        ":config/build_options",
        ":config/fragment_options",
        ":config/starlark_defined_config_transition",
        ":config/transitions/configuration_transition",
        ":required_config_fragments_provider",
        ":starlark/starlark_build_settings_details_value",
        "//src/main/java/com/google/devtools/build/lib/cmdline",
        "//src/main/java/com/google/devtools/build/lib/packages",
        "//third_party:guava",
    ],
)

# TODO(b/144899336): This should be lib/analysis/test/BUILD
java_library(
    name = "test/analysis_failure",
    srcs = ["test/AnalysisFailure.java"],
    deps = [
        "//src/main/java/com/google/devtools/build/lib/cmdline",
        "//src/main/java/com/google/devtools/build/lib/collect/nestedset",
        "//src/main/java/com/google/devtools/build/lib/starlarkbuildapi/test",
        "//src/main/java/net/starlark/java/eval",
    ],
)

java_library(
    name = "test/analysis_failure_info",
    srcs = ["test/AnalysisFailureInfo.java"],
    deps = [
        ":test/analysis_failure",
        "//src/main/java/com/google/devtools/build/lib/collect/nestedset",
        "//src/main/java/com/google/devtools/build/lib/packages",
        "//src/main/java/com/google/devtools/build/lib/starlarkbuildapi/test",
    ],
)

java_library(
    name = "test/analysis_failure_propagation_exception",
    srcs = ["test/AnalysisFailurePropagationException.java"],
    deps = [
        "//src/main/java/com/google/devtools/build/lib/cmdline",
        "//src/main/java/com/google/devtools/build/lib/skyframe:sane_analysis_exception",
        "//src/main/java/com/google/devtools/build/lib/util:detailed_exit_code",
        "//src/main/protobuf:failure_details_java_proto",
        "//third_party:guava",
    ],
)

java_library(
    name = "test/analysis_test_result_info",
    srcs = ["test/AnalysisTestResultInfo.java"],
    deps = [
        "//src/main/java/com/google/devtools/build/lib/packages",
        "//src/main/java/com/google/devtools/build/lib/starlarkbuildapi/test",
    ],
)

java_library(
    name = "test/baseline_coverage_result",
    srcs = ["test/BaselineCoverageResult.java"],
    deps = [
        "//src/main/java/com/google/devtools/build/lib/actions:artifacts",
        "//src/main/java/com/google/devtools/build/lib/events",
        "//third_party:guava",
    ],
)

java_library(
    name = "test/coverage_configuration",
    srcs = ["test/CoverageConfiguration.java"],
    deps = [
        ":config/build_options",
        ":config/core_option_converters",
        ":config/core_options",
        ":config/fragment",
        ":config/fragment_options",
        "//src/main/java/com/google/devtools/build/lib/analysis/starlark/annotations",
        "//src/main/java/com/google/devtools/build/lib/cmdline",
        "//src/main/java/com/google/devtools/build/lib/concurrent",
        "//src/main/java/com/google/devtools/build/lib/starlarkbuildapi/test",
        "//src/main/java/com/google/devtools/common/options",
<<<<<<< HEAD
        "//third_party:jsr305_checked_in",
    ],
)        
=======
        "//third_party:jsr305",
    ],
)
>>>>>>> 1a438b41

java_library(
    name = "test/coverage_report",
    srcs = ["test/CoverageReport.java"],
    deps = [
        "//src/main/java/com/google/devtools/build/lib/events",
        "//src/main/java/com/google/devtools/build/lib/vfs",
        "//third_party:guava",
    ],
)

java_library(
    name = "test/coverage_report_action_factory",
    srcs = ["test/CoverageReportActionFactory.java"],
    deps = [
        ":blaze_directories",
        ":configured_target",
        "//src/main/java/com/google/devtools/build/lib/actions",
        "//src/main/java/com/google/devtools/build/lib/actions:action_lookup_key",
        "//src/main/java/com/google/devtools/build/lib/actions:artifacts",
        "//src/main/java/com/google/devtools/build/lib/collect/nestedset",
        "//src/main/java/com/google/devtools/build/lib/events",
        "//src/main/java/com/google/devtools/build/lib/skyframe:coverage_report_value",
        "//third_party:guava",
        "//third_party:jsr305",
    ],
)

java_library(
    name = "test/execution_info",
    srcs = ["test/ExecutionInfo.java"],
    deps = [
        "//src/main/java/com/google/devtools/build/lib/concurrent",
        "//src/main/java/com/google/devtools/build/lib/packages",
        "//src/main/java/com/google/devtools/build/lib/starlarkbuildapi/test",
        "//src/main/java/net/starlark/java/eval",
        "//third_party:guava",
    ],
)

java_library(
    name = "test/instrumented_files_info",
    srcs = ["test/InstrumentedFilesInfo.java"],
    deps = [
        "//src/main/java/com/google/devtools/build/lib/actions:artifacts",
        "//src/main/java/com/google/devtools/build/lib/collect/nestedset",
        "//src/main/java/com/google/devtools/build/lib/packages",
        "//src/main/java/com/google/devtools/build/lib/starlarkbuildapi/test",
        "//src/main/java/com/google/devtools/build/lib/util",
    ],
)

java_library(
    name = "test/test_configuration",
    srcs = ["test/TestConfiguration.java"],
    deps = [
        ":config/build_options",
        ":config/core_option_converters",
        ":config/fragment",
        ":config/fragment_options",
        ":config/per_label_options",
        ":options_diff_predicate",
        ":test/coverage_configuration",
        ":test/test_sharding_strategy",
        "//src/main/java/com/google/devtools/build/lib/cmdline",
        "//src/main/java/com/google/devtools/build/lib/packages",
        "//src/main/java/com/google/devtools/build/lib/util",
        "//src/main/java/com/google/devtools/common/options",
        "//third_party:guava",
    ],
)

java_library(
    name = "test/test_sharding_strategy",
    srcs = ["test/TestShardingStrategy.java"],
    deps = ["//src/main/java/com/google/devtools/common/options"],
)

java_library(
    name = "test/test_trimming_transition_factory",
    srcs = ["test/TestTrimmingTransitionFactory.java"],
    deps = [
        ":analysis_cluster",
        ":config/build_options",
        ":config/build_options_cache",
        ":config/core_options",
        ":config/fragment_options",
        ":config/transitions/no_transition",
        ":config/transitions/patch_transition",
        ":config/transitions/transition_factory",
        ":test/test_configuration",
        "//src/main/java/com/google/devtools/build/lib/events",
        "//src/main/java/com/google/devtools/build/lib/packages",
        "//src/main/java/com/google/devtools/common/options",
        "//third_party:guava",
    ],
)<|MERGE_RESOLUTION|>--- conflicted
+++ resolved
@@ -2541,15 +2541,9 @@
         "//src/main/java/com/google/devtools/build/lib/concurrent",
         "//src/main/java/com/google/devtools/build/lib/starlarkbuildapi/test",
         "//src/main/java/com/google/devtools/common/options",
-<<<<<<< HEAD
         "//third_party:jsr305_checked_in",
     ],
-)        
-=======
-        "//third_party:jsr305",
-    ],
-)
->>>>>>> 1a438b41
+)
 
 java_library(
     name = "test/coverage_report",
