// Copyright 2014 The Bazel Authors. All rights reserved.
//
// Licensed under the Apache License, Version 2.0 (the "License");
// you may not use this file except in compliance with the License.
// You may obtain a copy of the License at
//
//    http://www.apache.org/licenses/LICENSE-2.0
//
// Unless required by applicable law or agreed to in writing, software
// distributed under the License is distributed on an "AS IS" BASIS,
// WITHOUT WARRANTIES OR CONDITIONS OF ANY KIND, either express or implied.
// See the License for the specific language governing permissions and
// limitations under the License.
package com.google.devtools.build.lib.rules.cpp;

import com.google.common.annotations.VisibleForTesting;
import com.google.common.base.Optional;
import com.google.common.base.Strings;
import com.google.common.collect.ImmutableList;
import com.google.common.collect.Iterables;
import com.google.devtools.build.lib.actions.ActionExecutionContext;
import com.google.devtools.build.lib.actions.ActionOwner;
import com.google.devtools.build.lib.actions.Artifact;
import com.google.devtools.build.lib.actions.Artifact.ArtifactExpander;
import com.google.devtools.build.lib.analysis.actions.AbstractFileWriteAction;
import com.google.devtools.build.lib.concurrent.ThreadSafety.Immutable;
import com.google.devtools.build.lib.util.Fingerprint;
import com.google.devtools.build.lib.vfs.FileSystemUtils;
import com.google.devtools.build.lib.vfs.PathFragment;
import java.io.IOException;
import java.io.OutputStream;
import java.io.OutputStreamWriter;
import java.nio.charset.StandardCharsets;
import java.util.ArrayList;
import java.util.Collection;
import java.util.HashSet;
import java.util.List;

/**
 * Creates C++ module map artifact genfiles. These are then passed to Clang to
 * do dependency checking.
 */
@Immutable
public final class CppModuleMapAction extends AbstractFileWriteAction {

  private static final String GUID = "4f407081-1951-40c1-befc-d6b4daff5de3";

  // C++ module map of the current target
  private final CppModuleMap cppModuleMap;
  
  /**
   * If set, the paths in the module map are relative to the current working directory instead
   * of relative to the module map file's location. 
   */
  private final boolean moduleMapHomeIsCwd;

  // Data required to build the actual module map.
  // NOTE: If you add a field here, you'll likely need to add it to the cache key in computeKey().
  private final ImmutableList<Artifact> privateHeaders;
  private final ImmutableList<Artifact> publicHeaders;
  private final ImmutableList<CppModuleMap> dependencies;
  private final ImmutableList<PathFragment> additionalExportedHeaders;
  private final boolean compiledModule;
  private final boolean generateSubmodules;
  private final boolean externDependencies;

  public CppModuleMapAction(
      ActionOwner owner,
      CppModuleMap cppModuleMap,
      Iterable<Artifact> privateHeaders,
      Iterable<Artifact> publicHeaders,
      Iterable<CppModuleMap> dependencies,
      Iterable<PathFragment> additionalExportedHeaders,
      boolean compiledModule,
      boolean moduleMapHomeIsCwd,
      boolean generateSubmodules,
      boolean externDependencies) {
    super(
        owner,
        ImmutableList.<Artifact>builder()
            .addAll(Iterables.filter(privateHeaders, Artifact.IS_TREE_ARTIFACT))
            .addAll(Iterables.filter(publicHeaders, Artifact.IS_TREE_ARTIFACT))
            .build(),
        cppModuleMap.getArtifact(),
        /*makeExecutable=*/false);
    this.cppModuleMap = cppModuleMap;
    this.moduleMapHomeIsCwd = moduleMapHomeIsCwd;
    this.privateHeaders = ImmutableList.copyOf(privateHeaders);
    this.publicHeaders = ImmutableList.copyOf(publicHeaders);
    this.dependencies = ImmutableList.copyOf(dependencies);
    this.additionalExportedHeaders = ImmutableList.copyOf(additionalExportedHeaders);
    this.compiledModule = compiledModule;
    this.generateSubmodules = generateSubmodules;
    this.externDependencies = externDependencies;
  }

  @Override
  public DeterministicWriter newDeterministicWriter(ActionExecutionContext ctx)  {
    final ArtifactExpander artifactExpander = ctx.getArtifactExpander();
    return new DeterministicWriter() {
      @Override
      public void writeOutputFile(OutputStream out) throws IOException {
        OutputStreamWriter content = new OutputStreamWriter(out, StandardCharsets.ISO_8859_1);
        PathFragment fragment = cppModuleMap.getArtifact().getExecPath();
        int segmentsToExecPath = fragment.segmentCount() - 1;
        Optional<Artifact> umbrellaHeader = cppModuleMap.getUmbrellaHeader();

        // For details about the different header types, see:
        // http://clang.llvm.org/docs/Modules.html#header-declaration
        content.append("module \"").append(cppModuleMap.getName()).append("\" {\n");
        content.append("  export *\n");

        HashSet<PathFragment> deduper = new HashSet<>();
        if (umbrellaHeader.isPresent()) {
          appendHeader(
              content,
              "",
              umbrellaHeader.get().getExecPath(),
              /*canCompile=*/ false,
              deduper,
              /*isUmbrellaHeader*/ true);
        } else {
          for (Artifact artifact : expandedHeaders(artifactExpander, publicHeaders)) {
            appendHeader(
                content,
                "",
                artifact.getExecPath(),
                /*canCompile=*/ true,
                deduper,
                /*isUmbrellaHeader*/ false);
          }
          for (Artifact artifact : expandedHeaders(artifactExpander, privateHeaders)) {
            appendHeader(
                content,
                "private",
                artifact.getExecPath(),
                /*canCompile=*/ true,
                deduper,
                /*isUmbrellaHeader*/ false);
          }
          for (PathFragment additionalExportedHeader : additionalExportedHeaders) {
            appendHeader(
                content,
                "",
                additionalExportedHeader,
                /*canCompile*/ false,
                deduper,
                /*isUmbrellaHeader*/ false);
          }
        }
        for (CppModuleMap dep : dependencies) {
          content.append("  use \"").append(dep.getName()).append("\"\n");
        }
        content.append("}");
        if (externDependencies) {
          for (CppModuleMap dep : dependencies) {

            String relativeModulePath = FileSystemUtils.relativePath(
                cppModuleMap.getArtifact().getExecPath().getParentDirectory(),
                dep.getArtifact().getExecPath()).getPathString();
            content
                .append("\nextern module \"")
                .append(dep.getName())
                .append("\" \"")
<<<<<<< HEAD
                .append( relativeModulePath)
=======
                .append(relativeModulePath)
>>>>>>> 048fc4a5
                .append("\"");
          }
        }
        content.flush();
      }
    };
  }

  private static Iterable<Artifact> expandedHeaders(ArtifactExpander artifactExpander,
      Iterable<Artifact> unexpandedHeaders) {
    List<Artifact> expandedHeaders = new ArrayList<>();
    for (Artifact unexpandedHeader : unexpandedHeaders) {
      if (unexpandedHeader.isTreeArtifact()) {
        artifactExpander.expand(unexpandedHeader, expandedHeaders);
      } else {
        expandedHeaders.add(unexpandedHeader);
      }
    }

    return ImmutableList.copyOf(expandedHeaders);
  }

  private void appendHeader(Appendable content, String visibilitySpecifier,
      PathFragment path, boolean canCompile, HashSet<PathFragment> deduper,
      boolean isUmbrellaHeader) throws IOException {
    if (deduper.contains(path)) {
      return;
    }
    deduper.add(path);
    if (isUmbrellaHeader) {
      content.append("  umbrella header \"umbrella.h\"\n");
      return;
    }
    if (generateSubmodules) {
      content.append("  module \"").append(path.toString()).append("\" {\n");
      content.append("    export *\n  ");
    }
    content.append("  ");
    if (!visibilitySpecifier.isEmpty()) {
      content.append(visibilitySpecifier).append(" ");
    }
    if (!canCompile || !shouldCompileHeader(path)) {
      content.append("textual ");
    }
    PathFragment relPath =
        FileSystemUtils.relativePath(cppModuleMap.getArtifact().getExecPath().getParentDirectory(),
            path);
    content.append("header \"").append(relPath.getPathString()).append("\"");
    if (generateSubmodules) {
      content.append("\n  }");
    }
    content.append("\n");
  }
  
  private boolean shouldCompileHeader(PathFragment path) {
    return compiledModule && !CppFileTypes.CPP_TEXTUAL_INCLUDE.matches(path);
  }

  @Override
  public String getMnemonic() {
    return "CppModuleMap";
  }

  @Override
  protected String computeKey() {
    Fingerprint f = new Fingerprint();
    f.addString(GUID);
    f.addInt(privateHeaders.size());
    for (Artifact artifact : privateHeaders) {
      f.addPath(artifact.getExecPath());
    }
    f.addInt(publicHeaders.size());
    for (Artifact artifact : publicHeaders) {
      f.addPath(artifact.getExecPath());
    }
    f.addInt(dependencies.size());
    for (CppModuleMap dep : dependencies) {
      f.addPath(dep.getArtifact().getExecPath());
    }
    f.addInt(additionalExportedHeaders.size());
    for (PathFragment path : additionalExportedHeaders) {
      f.addPath(path);
    }
    f.addPath(cppModuleMap.getArtifact().getExecPath());
    Optional<Artifact> umbrellaHeader = cppModuleMap.getUmbrellaHeader();
    if (umbrellaHeader.isPresent()) {
      f.addPath(umbrellaHeader.get().getExecPath());
    }
    f.addString(cppModuleMap.getName());
    f.addBoolean(moduleMapHomeIsCwd);
    f.addBoolean(compiledModule);
    f.addBoolean(generateSubmodules);
    f.addBoolean(externDependencies);
    return f.hexDigestAndReset();
  }

  @VisibleForTesting
  public Collection<Artifact> getPublicHeaders() {
    return publicHeaders;
  }

  @VisibleForTesting
  public Collection<Artifact> getPrivateHeaders() {
    return privateHeaders;
  }
  
  @VisibleForTesting
  public ImmutableList<PathFragment> getAdditionalExportedHeaders() {
    return additionalExportedHeaders;
  }

  @VisibleForTesting
  public Collection<Artifact> getDependencyArtifacts() {
    List<Artifact> artifacts = new ArrayList<>();
    for (CppModuleMap map : dependencies) {
      artifacts.add(map.getArtifact());
    }
    return artifacts;
  }
}<|MERGE_RESOLUTION|>--- conflicted
+++ resolved
@@ -162,11 +162,7 @@
                 .append("\nextern module \"")
                 .append(dep.getName())
                 .append("\" \"")
-<<<<<<< HEAD
-                .append( relativeModulePath)
-=======
                 .append(relativeModulePath)
->>>>>>> 048fc4a5
                 .append("\"");
           }
         }
