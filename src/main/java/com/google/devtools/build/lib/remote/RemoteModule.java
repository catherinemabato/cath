// Copyright 2016 The Bazel Authors. All rights reserved.
//
// Licensed under the Apache License, Version 2.0 (the "License");
// you may not use this file except in compliance with the License.
// You may obtain a copy of the License at
//
//    http://www.apache.org/licenses/LICENSE-2.0
//
// Unless required by applicable law or agreed to in writing, software
// distributed under the License is distributed on an "AS IS" BASIS,
// WITHOUT WARRANTIES OR CONDITIONS OF ANY KIND, either express or implied.
// See the License for the specific language governing permissions and
// limitations under the License.

package com.google.devtools.build.lib.remote;

import static java.util.concurrent.TimeUnit.SECONDS;

import build.bazel.remote.execution.v2.DigestFunction;
import com.github.benmanes.caffeine.cache.Cache;
import com.google.auth.Credentials;
import com.google.common.annotations.VisibleForTesting;
import com.google.common.base.Ascii;
import com.google.common.base.Preconditions;
import com.google.common.base.Strings;
import com.google.common.base.Throwables;
import com.google.common.collect.ImmutableList;
import com.google.common.collect.ImmutableSet;
import com.google.common.util.concurrent.ListeningScheduledExecutorService;
import com.google.common.util.concurrent.MoreExecutors;
import com.google.common.util.concurrent.ThreadFactoryBuilder;
import com.google.devtools.build.lib.actions.ActionAnalysisMetadata;
import com.google.devtools.build.lib.actions.Artifact;
import com.google.devtools.build.lib.analysis.AnalysisResult;
import com.google.devtools.build.lib.analysis.BlazeDirectories;
import com.google.devtools.build.lib.analysis.ConfiguredAspect;
import com.google.devtools.build.lib.analysis.ConfiguredTarget;
import com.google.devtools.build.lib.analysis.config.BuildOptions;
import com.google.devtools.build.lib.analysis.config.CoreOptions;
import com.google.devtools.build.lib.analysis.configuredtargets.RuleConfiguredTarget;
import com.google.devtools.build.lib.authandtls.AuthAndTLSOptions;
import com.google.devtools.build.lib.authandtls.CallCredentialsProvider;
import com.google.devtools.build.lib.authandtls.GoogleAuthUtils;
import com.google.devtools.build.lib.authandtls.credentialhelper.CredentialHelperEnvironment;
import com.google.devtools.build.lib.authandtls.credentialhelper.CredentialModule;
import com.google.devtools.build.lib.authandtls.credentialhelper.GetCredentialsResponse;
import com.google.devtools.build.lib.bazel.repository.downloader.Downloader;
import com.google.devtools.build.lib.bazel.repository.downloader.HttpDownloader;
import com.google.devtools.build.lib.buildeventstream.BuildEventArtifactUploader;
import com.google.devtools.build.lib.buildeventstream.LocalFilesArtifactUploader;
import com.google.devtools.build.lib.buildtool.BuildRequest;
import com.google.devtools.build.lib.buildtool.BuildRequestOptions;
import com.google.devtools.build.lib.clock.JavaClock;
import com.google.devtools.build.lib.events.Event;
import com.google.devtools.build.lib.events.Reporter;
import com.google.devtools.build.lib.exec.ExecutionOptions;
import com.google.devtools.build.lib.exec.ExecutorBuilder;
import com.google.devtools.build.lib.exec.ModuleActionContextRegistry;
import com.google.devtools.build.lib.exec.SpawnStrategyRegistry;
import com.google.devtools.build.lib.profiler.Profiler;
import com.google.devtools.build.lib.remote.LeaseService.LeaseExtension;
import com.google.devtools.build.lib.remote.RemoteServerCapabilities.ServerCapabilitiesRequirement;
import com.google.devtools.build.lib.remote.circuitbreaker.CircuitBreakerFactory;
import com.google.devtools.build.lib.remote.common.RemoteCacheClient;
import com.google.devtools.build.lib.remote.common.RemoteExecutionClient;
import com.google.devtools.build.lib.remote.downloader.GrpcRemoteDownloader;
import com.google.devtools.build.lib.remote.http.HttpException;
import com.google.devtools.build.lib.remote.logging.LoggingInterceptor;
import com.google.devtools.build.lib.remote.logging.RemoteExecutionLog.LogEntry;
import com.google.devtools.build.lib.remote.options.RemoteOptions;
import com.google.devtools.build.lib.remote.options.RemoteOutputsMode;
import com.google.devtools.build.lib.remote.util.DigestUtil;
import com.google.devtools.build.lib.remote.util.TempPathGenerator;
import com.google.devtools.build.lib.remote.util.TracingMetadataUtils;
import com.google.devtools.build.lib.remote.util.Utils;
import com.google.devtools.build.lib.runtime.BlazeModule;
import com.google.devtools.build.lib.runtime.BlazeRuntime;
import com.google.devtools.build.lib.runtime.BlockWaitingModule;
import com.google.devtools.build.lib.runtime.BuildEventArtifactUploaderFactory;
import com.google.devtools.build.lib.runtime.CommandEnvironment;
import com.google.devtools.build.lib.runtime.CommandLinePathFactory;
import com.google.devtools.build.lib.runtime.RepositoryRemoteExecutor;
import com.google.devtools.build.lib.runtime.RepositoryRemoteExecutorFactory;
import com.google.devtools.build.lib.runtime.ServerBuilder;
import com.google.devtools.build.lib.runtime.WorkspaceBuilder;
import com.google.devtools.build.lib.server.FailureDetails;
import com.google.devtools.build.lib.server.FailureDetails.FailureDetail;
import com.google.devtools.build.lib.server.FailureDetails.RemoteExecution;
import com.google.devtools.build.lib.server.FailureDetails.RemoteExecution.Code;
import com.google.devtools.build.lib.skyframe.MutableSupplier;
import com.google.devtools.build.lib.util.AbruptExitException;
import com.google.devtools.build.lib.util.DetailedExitCode;
import com.google.devtools.build.lib.util.ExitCode;
import com.google.devtools.build.lib.util.io.AsynchronousMessageOutputStream;
import com.google.devtools.build.lib.vfs.DigestHashFunction;
import com.google.devtools.build.lib.vfs.FileSystem;
import com.google.devtools.build.lib.vfs.OutputPermissions;
import com.google.devtools.build.lib.vfs.OutputService;
import com.google.devtools.build.lib.vfs.Path;
import com.google.devtools.common.options.OptionsBase;
import com.google.devtools.common.options.OptionsParsingResult;
import io.grpc.CallCredentials;
import io.grpc.ClientInterceptor;
import io.grpc.ManagedChannel;
import io.netty.handler.codec.DecoderException;
import io.netty.handler.codec.http.HttpResponseStatus;
import io.reactivex.rxjava3.plugins.RxJavaPlugins;
import java.io.IOException;
import java.net.URI;
import java.net.URISyntaxException;
import java.nio.channels.ClosedChannelException;
import java.util.List;
import java.util.Optional;
import java.util.concurrent.ExecutorService;
import java.util.concurrent.Executors;
import java.util.concurrent.LinkedBlockingQueue;
import java.util.concurrent.ThreadFactory;
import java.util.concurrent.ThreadPoolExecutor;
import java.util.function.Predicate;
import java.util.regex.Pattern;
import javax.annotation.Nullable;

/** RemoteModule provides distributed cache and remote execution for Bazel. */
public final class RemoteModule extends BlazeModule {
  private final ListeningScheduledExecutorService retryScheduler =
      MoreExecutors.listeningDecorator(Executors.newScheduledThreadPool(1));

  @Nullable private AsynchronousMessageOutputStream<LogEntry> rpcLogFile;
  @Nullable private ExecutorService executorService;
  @Nullable private RemoteActionContextProvider actionContextProvider;
  @Nullable private RemoteActionInputFetcher actionInputFetcher;
  @Nullable private RemoteOptions remoteOptions;
  @Nullable private CommandEnvironment env;
  @Nullable private RemoteOutputService remoteOutputService;
  @Nullable private TempPathGenerator tempPathGenerator;
  @Nullable private BlockWaitingModule blockWaitingModule;
  @Nullable private RemoteOutputChecker remoteOutputChecker;

  private ChannelFactory channelFactory =
      new ChannelFactory() {
        @Override
        public ManagedChannel newChannel(
            String target,
            String proxy,
            AuthAndTLSOptions options,
            List<ClientInterceptor> interceptors)
            throws IOException {
          return GoogleAuthUtils.newChannel(
              executorService,
              target,
              proxy,
              options,
              interceptors.isEmpty() ? null : interceptors);
        }
      };

  private final BuildEventArtifactUploaderFactoryDelegate
      buildEventArtifactUploaderFactoryDelegate = new BuildEventArtifactUploaderFactoryDelegate();

  private final RepositoryRemoteExecutorFactoryDelegate repositoryRemoteExecutorFactoryDelegate =
      new RepositoryRemoteExecutorFactoryDelegate();

  private final MutableSupplier<Downloader> remoteDownloaderSupplier = new MutableSupplier<>();

  private CredentialModule credentialModule;

  @Override
  public void serverInit(OptionsParsingResult startupOptions, ServerBuilder builder) {
    builder.addBuildEventArtifactUploaderFactory(
        buildEventArtifactUploaderFactoryDelegate, "remote");
    builder.setRepositoryRemoteExecutorFactory(repositoryRemoteExecutorFactoryDelegate);
    builder.setDownloaderSupplier(remoteDownloaderSupplier);
  }

  /** Returns whether remote execution should be available. */
  public static boolean shouldEnableRemoteExecution(RemoteOptions options) {
    return !Strings.isNullOrEmpty(options.remoteExecutor);
  }

  /** Returns whether remote downloading should be available. */
  private static boolean shouldEnableRemoteDownloader(RemoteOptions options) {
    return !Strings.isNullOrEmpty(options.remoteDownloader);
  }

  public static final Predicate<? super Exception> RETRIABLE_HTTP_ERRORS =
      e -> {
        boolean retry = false;
        if (e instanceof ClosedChannelException) {
          retry = true;
        } else if (e instanceof HttpException) {
          int status = ((HttpException) e).response().status().code();
          retry =
              status == HttpResponseStatus.INTERNAL_SERVER_ERROR.code()
                  || status == HttpResponseStatus.BAD_GATEWAY.code()
                  || status == HttpResponseStatus.SERVICE_UNAVAILABLE.code()
                  || status == HttpResponseStatus.GATEWAY_TIMEOUT.code();
        } else if (e instanceof IOException) {
          String msg = Ascii.toLowerCase(e.getMessage());
          if (msg.contains("connection reset by peer")) {
            retry = true;
          } else if (msg.contains("operation timed out")) {
            retry = true;
          }
        } else {
          // Workaround for a netty bug: https://github.com/netty/netty/issues/11815. Remove this
          // once it is fixed in the upstream.
          if (e instanceof DecoderException
              && e.getMessage().endsWith("functions:OPENSSL_internal:BAD_DECRYPT")) {
            retry = true;
          }
        }
        return retry;
      };

  private void initHttpAndDiskCache(
      CommandEnvironment env,
      Credentials credentials,
      AuthAndTLSOptions authAndTlsOptions,
      RemoteOptions remoteOptions,
      DigestUtil digestUtil,
      ExecutorService executorService) {
    RemoteCacheClient cacheClient;
    try {
      cacheClient =
          RemoteCacheClientFactory.create(
              remoteOptions,
              credentials,
              authAndTlsOptions,
              Preconditions.checkNotNull(env.getWorkingDirectory(), "workingDirectory"),
              digestUtil,
              executorService,
              new RemoteRetrier(
                  remoteOptions, RETRIABLE_HTTP_ERRORS, retryScheduler, Retrier.ALLOW_ALL_CALLS));
    } catch (IOException e) {
      handleInitFailure(env, e, Code.CACHE_INIT_FAILURE);
      return;
    }
    RemoteCache remoteCache = new RemoteCache(cacheClient, remoteOptions, digestUtil);
    actionContextProvider =
        RemoteActionContextProvider.createForRemoteCaching(
            executorService,
            env,
            remoteCache,
            /* retryScheduler= */ null,
            digestUtil,
            remoteOutputChecker,
            remoteOutputService);
  }

  @Override
  public void workspaceInit(
      BlazeRuntime runtime, BlazeDirectories directories, WorkspaceBuilder builder) {
    Preconditions.checkState(blockWaitingModule == null, "blockWaitingModule must be null");
    Preconditions.checkState(credentialModule == null, "credentialModule must be null");
    blockWaitingModule =
        Preconditions.checkNotNull(runtime.getBlazeModule(BlockWaitingModule.class));
    credentialModule = Preconditions.checkNotNull(runtime.getBlazeModule(CredentialModule.class));
  }

  @Override
  public void beforeCommand(CommandEnvironment env) throws AbruptExitException {
    Preconditions.checkState(actionContextProvider == null, "actionContextProvider must be null");
    Preconditions.checkState(actionInputFetcher == null, "actionInputFetcher must be null");
    Preconditions.checkState(remoteOptions == null, "remoteOptions must be null");
    Preconditions.checkState(this.env == null, "env must be null");
    Preconditions.checkState(tempPathGenerator == null, "tempPathGenerator must be null");
    Preconditions.checkState(remoteOutputChecker == null, "remoteOutputChecker must be null");
    Preconditions.checkState(remoteOutputService == null, "remoteOutputService must be null");

    RemoteOptions remoteOptions = env.getOptions().getOptions(RemoteOptions.class);
    if (remoteOptions == null) {
      // Quit if no supported command is being used. See getCommandOptions for details.
      return;
    }

    this.remoteOptions = remoteOptions;
    this.env = env;

    AuthAndTLSOptions authAndTlsOptions = env.getOptions().getOptions(AuthAndTLSOptions.class);
    DigestHashFunction hashFn = env.getRuntime().getFileSystem().getDigestFunction();
    DigestUtil digestUtil = new DigestUtil(env.getXattrProvider(), hashFn);

    boolean verboseFailures = false;
    ExecutionOptions executionOptions = env.getOptions().getOptions(ExecutionOptions.class);
    if (executionOptions != null) {
      verboseFailures = executionOptions.verboseFailures;
    }

    boolean enableDiskCache = RemoteCacheClientFactory.isDiskCache(remoteOptions);
    boolean enableHttpCache = RemoteCacheClientFactory.isHttpCache(remoteOptions);
    boolean enableRemoteExecution = shouldEnableRemoteExecution(remoteOptions);
    // If --remote_cache is empty but --remote_executor is not, endpoint for cache should be the one
    // for execution.
    if (enableRemoteExecution && Strings.isNullOrEmpty(remoteOptions.remoteCache)) {
      remoteOptions.remoteCache = remoteOptions.remoteExecutor;
    }
    boolean enableGrpcCache = GrpcCacheClient.isRemoteCacheOptions(remoteOptions);
    boolean enableRemoteDownloader = shouldEnableRemoteDownloader(remoteOptions);

    if (enableRemoteDownloader && !enableGrpcCache) {
      throw createOptionsExitException(
          "The remote downloader can only be used in combination with gRPC caching",
          FailureDetails.RemoteOptions.Code.DOWNLOADER_WITHOUT_GRPC_CACHE);
    }

    if (!enableDiskCache && !enableHttpCache && !enableGrpcCache && !enableRemoteExecution) {
      // Quit if no remote caching or execution was enabled.
      actionContextProvider =
          RemoteActionContextProvider.createForPlaceholder(env, retryScheduler, digestUtil);
      return;
    }

    if (enableHttpCache && enableRemoteExecution) {
      throw createOptionsExitException(
          "Cannot combine gRPC based remote execution with HTTP-based caching",
          FailureDetails.RemoteOptions.Code.EXECUTION_WITH_INVALID_CACHE);
    }

    boolean enableScrubbing = remoteOptions.scrubber != null;
    if (enableScrubbing && enableRemoteExecution) {
      env.getReporter()
          .handle(
              Event.warn(
                  "Cache key scrubbing is incompatible with remote execution. Actions that are"
                      + " scrubbed per the --experimental_remote_scrubbing_config configuration"
                      + " file will be executed locally instead."));
    }

    // TODO(bazel-team): Consider adding a warning or more validation if the remoteDownloadRegex is
    // used without Build without the Bytes.
    ImmutableList.Builder<Pattern> patternsToDownloadBuilder = ImmutableList.builder();
    if (remoteOptions.remoteOutputsMode != RemoteOutputsMode.ALL) {
      for (String regex : remoteOptions.remoteDownloadRegex) {
        patternsToDownloadBuilder.add(Pattern.compile(regex));
      }
    }

    remoteOutputChecker =
        new RemoteOutputChecker(
            new JavaClock(),
            env.getCommandName(),
            remoteOptions.remoteOutputsMode,
            patternsToDownloadBuilder.build());

    env.getEventBus().register(this);
    String invocationId = env.getCommandId().toString();
    String buildRequestId = env.getBuildRequestId();
    env.getReporter().handle(Event.info(String.format("Invocation ID: %s", invocationId)));

    RxJavaPlugins.setErrorHandler(
        error -> env.getReporter().handle(Event.error(Throwables.getStackTraceAsString(error))));

    Path logDir =
        env.getOutputBase().getRelative(env.getRuntime().getProductName() + "-remote-logs");
    cleanAndCreateRemoteLogsDir(logDir);

    BuildRequestOptions buildRequestOptions =
        env.getOptions().getOptions(BuildRequestOptions.class);

    int jobs = 0;
    if (buildRequestOptions != null) {
      jobs = buildRequestOptions.jobs;
    }

    ThreadFactory threadFactory =
        new ThreadFactoryBuilder().setNameFormat("remote-executor-%d").build();
    if (jobs != 0) {
      ThreadPoolExecutor tpe =
          new ThreadPoolExecutor(
              jobs, jobs, 60L, SECONDS, new LinkedBlockingQueue<>(), threadFactory);
      tpe.allowCoreThreadTimeOut(true);
      executorService = tpe;
    } else {
      executorService = Executors.newCachedThreadPool(threadFactory);
    }

    Credentials credentials;
    try {
      credentials =
          createCredentials(
              CredentialHelperEnvironment.newBuilder()
                  .setEventReporter(env.getReporter())
                  .setWorkspacePath(env.getWorkspace())
                  .setClientEnvironment(env.getClientEnv())
                  .setHelperExecutionTimeout(authAndTlsOptions.credentialHelperTimeout)
                  .build(),
              credentialModule.getCredentialCache(),
              env.getCommandLinePathFactory(),
              env.getRuntime().getFileSystem(),
              authAndTlsOptions,
              remoteOptions);
    } catch (IOException e) {
      handleInitFailure(env, e, Code.CREDENTIALS_INIT_FAILURE);
      return;
    }

<<<<<<< HEAD
    remoteOutputService = new RemoteOutputService(env);
=======
    if (!Strings.isNullOrEmpty(remoteOptions.remoteOutputService)) {
      throw createExitException(
          "Remote Output Service is still WIP",
          ExitCode.REMOTE_ERROR,
          Code.REMOTE_EXECUTION_UNKNOWN);
    }
>>>>>>> 7a8521e1

    if ((enableHttpCache || enableDiskCache) && !enableGrpcCache) {
      initHttpAndDiskCache(
          env, credentials, authAndTlsOptions, remoteOptions, digestUtil, executorService);
      return;
    }

    ClientInterceptor loggingInterceptor = null;
    if (remoteOptions.remoteGrpcLog != null) {
      try {
        rpcLogFile =
            new AsynchronousMessageOutputStream<>(
                env.getWorkingDirectory().getRelative(remoteOptions.remoteGrpcLog));
      } catch (IOException e) {
        handleInitFailure(env, e, Code.RPC_LOG_FAILURE);
        return;
      }
      loggingInterceptor = new LoggingInterceptor(rpcLogFile, env.getRuntime().getClock());
    }

    // The number of concurrent requests for one connection to a gRPC server is limited by
    // MAX_CONCURRENT_STREAMS which is normally being 100+. We assume 50 concurrent requests for
    // each connection should be fairly well. The number of connections opened by one channel is
    // based on the resolved IPs of that server. We assume servers normally have 2 IPs. So the
    // max concurrency per connection is 100.
    int maxConcurrencyPerConnection = 100;
    int maxConnections = 0;
    if (remoteOptions.remoteMaxConnections > 0) {
      maxConnections = remoteOptions.remoteMaxConnections;
    }

    CallCredentialsProvider callCredentialsProvider =
        GoogleAuthUtils.newCallCredentialsProvider(credentials);
    CallCredentials callCredentials = callCredentialsProvider.getCallCredentials();

    Retrier.CircuitBreaker circuitBreaker =
        CircuitBreakerFactory.createCircuitBreaker(remoteOptions);
    RemoteRetrier retrier =
        new RemoteRetrier(
            remoteOptions, RemoteRetrier.RETRIABLE_GRPC_ERRORS, retryScheduler, circuitBreaker);

    RemoteServerCapabilities rsc =
        new RemoteServerCapabilities(
            buildRequestId,
            invocationId,
            remoteOptions.remoteInstanceName,
            callCredentials,
            remoteOptions.remoteTimeout.getSeconds(),
            retrier);

    ReferenceCountedChannel execChannel = null;
    ReferenceCountedChannel cacheChannel = null;
    // We only check required capabilities for a given endpoint.
    //
    // If --remote_executor and --remote_cache point to the same endpoint, we require that
    // endpoint has both execution and cache capabilities.
    //
    // If they point to different endpoints, we check the endpoint with execution or cache
    // capabilities respectively.
    try (var s = Profiler.instance().profile("init channel and check server capabilities")) {
      if (enableRemoteExecution) {
        // Create a separate channel if --remote_executor and --remote_cache point to different
        // endpoints.
        if (remoteOptions.remoteCache.equals(remoteOptions.remoteExecutor)) {
          execChannel =
              createChannel(
                  executorService,
                  remoteOptions,
                  authAndTlsOptions,
                  TracingMetadataUtils.newExecHeadersInterceptor(remoteOptions),
                  loggingInterceptor,
                  channelFactory,
                  remoteOptions.remoteExecutor,
                  remoteOptions.remoteProxy,
                  maxConcurrencyPerConnection,
                  maxConnections,
                  verboseFailures,
                  env.getReporter(),
                  rsc,
                  digestUtil.getDigestFunction(),
                  ServerCapabilitiesRequirement.EXECUTION_AND_CACHE);
          cacheChannel = execChannel.retain();
        } else {
          execChannel =
              createChannel(
                  executorService,
                  remoteOptions,
                  authAndTlsOptions,
                  TracingMetadataUtils.newExecHeadersInterceptor(remoteOptions),
                  loggingInterceptor,
                  channelFactory,
                  remoteOptions.remoteExecutor,
                  remoteOptions.remoteProxy,
                  maxConcurrencyPerConnection,
                  maxConnections,
                  verboseFailures,
                  env.getReporter(),
                  rsc,
                  digestUtil.getDigestFunction(),
                  ServerCapabilitiesRequirement.EXECUTION);
        }
      }

      if (cacheChannel == null) {
        cacheChannel =
            createChannel(
                executorService,
                remoteOptions,
                authAndTlsOptions,
                TracingMetadataUtils.newCacheHeadersInterceptor(remoteOptions),
                loggingInterceptor,
                channelFactory,
                remoteOptions.remoteCache,
                remoteOptions.remoteProxy,
                maxConcurrencyPerConnection,
                maxConnections,
                verboseFailures,
                env.getReporter(),
                rsc,
                digestUtil.getDigestFunction(),
                ServerCapabilitiesRequirement.CACHE);
      }
    }

    RemoteCacheClient cacheClient =
        new GrpcCacheClient(
            cacheChannel.retain(), callCredentialsProvider, remoteOptions, retrier, digestUtil);
    cacheChannel.release();

    if (enableRemoteExecution) {
      if (enableDiskCache) {
        try {
          cacheClient =
              RemoteCacheClientFactory.createDiskAndRemoteClient(
                  env.getWorkingDirectory(),
                  remoteOptions.diskCache,
                  digestUtil,
                  executorService,
                  remoteOptions.remoteVerifyDownloads,
                  cacheClient);
        } catch (Exception e) {
          handleInitFailure(env, e, Code.CACHE_INIT_FAILURE);
          return;
        }
      }

      RemoteExecutionClient remoteExecutor;
      if (remoteOptions.remoteExecutionKeepalive) {
        RemoteRetrier execRetrier =
            new RemoteRetrier(
                remoteOptions,
                RemoteRetrier.RETRIABLE_GRPC_ERRORS, // Handle NOT_FOUND internally
                retryScheduler,
                circuitBreaker);
        remoteExecutor =
            new ExperimentalGrpcRemoteExecutor(
                remoteOptions, execChannel.retain(), callCredentialsProvider, execRetrier);
      } else {
        RemoteRetrier execRetrier =
            new RemoteRetrier(
                remoteOptions,
                RemoteRetrier.RETRIABLE_GRPC_EXEC_ERRORS,
                retryScheduler,
                circuitBreaker);
        remoteExecutor =
            new GrpcRemoteExecutor(execChannel.retain(), callCredentialsProvider, execRetrier);
      }
      execChannel.release();
      RemoteExecutionCache remoteCache =
          new RemoteExecutionCache(cacheClient, remoteOptions, digestUtil);
      actionContextProvider =
          RemoteActionContextProvider.createForRemoteExecution(
              executorService,
              env,
              remoteCache,
              remoteExecutor,
              retryScheduler,
              digestUtil,
              logDir,
              remoteOutputChecker,
              remoteOutputService);
      repositoryRemoteExecutorFactoryDelegate.init(
          new RemoteRepositoryRemoteExecutorFactory(
              remoteCache,
              remoteExecutor,
              digestUtil,
              buildRequestId,
              invocationId,
              remoteOptions.remoteInstanceName,
              remoteOptions.remoteAcceptCached));
    } else {
      if (enableDiskCache) {
        try {
          cacheClient =
              RemoteCacheClientFactory.createDiskAndRemoteClient(
                  env.getWorkingDirectory(),
                  remoteOptions.diskCache,
                  digestUtil,
                  executorService,
                  remoteOptions.remoteVerifyDownloads,
                  cacheClient);
        } catch (Exception e) {
          handleInitFailure(env, e, Code.CACHE_INIT_FAILURE);
          return;
        }
      }

      RemoteCache remoteCache = new RemoteCache(cacheClient, remoteOptions, digestUtil);
      actionContextProvider =
          RemoteActionContextProvider.createForRemoteCaching(
              executorService,
              env,
              remoteCache,
              retryScheduler,
              digestUtil,
              remoteOutputChecker,
              remoteOutputService);
    }

    buildEventArtifactUploaderFactoryDelegate.init(
        new ByteStreamBuildEventArtifactUploaderFactory(
            executorService,
            env.getReporter(),
            verboseFailures,
            actionContextProvider.getRemoteCache(),
            remoteOptions.remoteInstanceName,
            remoteOptions.remoteBytestreamUriPrefix,
            buildRequestId,
            invocationId,
            remoteOptions.remoteBuildEventUploadMode));

    if (enableRemoteDownloader) {
      ReferenceCountedChannel downloaderChannel;
      // Create a separate channel if --remote_downloader and --remote_cache point to different
      // endpoints.
      if (remoteOptions.remoteDownloader.equals(remoteOptions.remoteCache)) {
        downloaderChannel = cacheChannel.retain();
      } else {
        downloaderChannel =
            createChannel(
                executorService,
                remoteOptions,
                authAndTlsOptions,
                /* headersInterceptor= */ null,
                loggingInterceptor,
                channelFactory,
                remoteOptions.remoteDownloader,
                remoteOptions.remoteProxy,
                maxConcurrencyPerConnection,
                maxConnections,
                verboseFailures,
                env.getReporter(),
                rsc,
                digestUtil.getDigestFunction(),
                ServerCapabilitiesRequirement.NONE);
      }

      Downloader fallbackDownloader = null;
      if (remoteOptions.remoteDownloaderLocalFallback) {
        fallbackDownloader = new HttpDownloader();
      }
      remoteDownloaderSupplier.set(
          new GrpcRemoteDownloader(
              buildRequestId,
              invocationId,
              downloaderChannel.retain(),
              Optional.ofNullable(callCredentials),
              retrier,
              cacheClient,
              remoteOptions,
              verboseFailures,
              fallbackDownloader));
      downloaderChannel.release();
    }
  }

  private static ReferenceCountedChannel createChannel(
      ExecutorService executorService,
      RemoteOptions remoteOptions,
      AuthAndTLSOptions authAndTlsOptions,
      @Nullable ClientInterceptor headersInterceptor,
      @Nullable ClientInterceptor loggingInterceptor,
      ChannelFactory channelFactory,
      String target,
      String proxy,
      int maxConcurrencyPerConnection,
      int maxConnections,
      boolean verboseFailures,
      Reporter reporter,
      RemoteServerCapabilities remoteServerCapabilities,
      DigestFunction.Value digestFunction,
      ServerCapabilitiesRequirement requirement) {
    ImmutableList.Builder<ClientInterceptor> interceptors = ImmutableList.builder();
    if (headersInterceptor != null) {
      interceptors.add(headersInterceptor);
    }
    if (loggingInterceptor != null) {
      interceptors.add(loggingInterceptor);
    }
    var channel =
        new ReferenceCountedChannel(
            new GoogleChannelConnectionFactory(
                channelFactory,
                target,
                proxy,
                remoteOptions,
                authAndTlsOptions,
                interceptors.build(),
                maxConcurrencyPerConnection,
                verboseFailures,
                reporter,
                remoteServerCapabilities,
                digestFunction,
                requirement),
            maxConnections);
    // Eagerly start creating the channel and verifying the capabilities in the background.
    // TODO(tjgq): Make sure this task doesn't linger beyond afterCommand().
    var unused =
        executorService.submit(
            () -> {
              var unused2 = channel.withChannelFuture(c -> null);
            });
    return channel;
  }

  private static void handleInitFailure(
      CommandEnvironment env, Exception e, Code remoteExecutionCode) {
    env.getReporter().handle(Event.error(e.getMessage()));
    env.getBlazeModuleEnvironment()
        .exit(
            createExitException(
                "Error initializing RemoteModule",
                ExitCode.COMMAND_LINE_ERROR,
                remoteExecutionCode));
  }

  // This is a Skymeld-only code path. At the same time, afterAnalysis is exclusive to the
  // non-Skymeld code path.
  @Override
  public void afterTopLevelTargetAnalysis(
      CommandEnvironment env,
      BuildRequest request,
      BuildOptions buildOptions,
      ConfiguredTarget configuredTarget) {
    if (remoteOutputChecker != null) {
      remoteOutputChecker.afterTopLevelTargetAnalysis(
          configuredTarget, request::getTopLevelArtifactContext);
    }
    if (shouldParseNoCacheOutputs()) {
      parseNoCacheOutputsFromSingleConfiguredTarget(
          Preconditions.checkNotNull(buildEventArtifactUploaderFactoryDelegate.get()),
          configuredTarget);
    }
  }

  @Override
  public void afterSingleAspectAnalysis(BuildRequest request, ConfiguredAspect configuredTarget) {
    if (remoteOutputChecker != null) {
      remoteOutputChecker.afterAspectAnalysis(
          configuredTarget, request::getTopLevelArtifactContext);
    }
  }

  @Override
  public void afterSingleTestAnalysis(BuildRequest request, ConfiguredTarget configuredTarget) {
    if (remoteOutputChecker != null) {
      remoteOutputChecker.afterTestAnalyzedEvent(configuredTarget);
    }
  }

  @Override
  public void coverageArtifactsKnown(ImmutableSet<Artifact> coverageArtifacts) {
    if (remoteOutputChecker != null) {
      remoteOutputChecker.coverageArtifactsKnown(coverageArtifacts);
    }
  }

  @Override
  public void afterAnalysis(
      CommandEnvironment env,
      BuildRequest request,
      BuildOptions buildOptions,
      AnalysisResult analysisResult) {
    if (remoteOutputChecker != null) {
      remoteOutputChecker.afterAnalysis(analysisResult);
    }

    if (shouldParseNoCacheOutputs()) {
      parseNoCacheOutputs(analysisResult);
    }
  }

  // Separating the conditions for readability.
  private boolean shouldParseNoCacheOutputs() {
    return false;
  }

  private void parseNoCacheOutputs(AnalysisResult analysisResult) {
    ByteStreamBuildEventArtifactUploader uploader =
        Preconditions.checkNotNull(buildEventArtifactUploaderFactoryDelegate.get());

    for (ConfiguredTarget configuredTarget : analysisResult.getTargetsToBuild()) {
      parseNoCacheOutputsFromSingleConfiguredTarget(uploader, configuredTarget);
    }
  }

  private void parseNoCacheOutputsFromSingleConfiguredTarget(
      ByteStreamBuildEventArtifactUploader uploader, ConfiguredTarget configuredTarget) {
    // This will either dereference an alias chain, or return the final ConfiguredTarget.
    ConfiguredTarget actualConfiguredTarget = configuredTarget.getActual();
    if (!(actualConfiguredTarget instanceof RuleConfiguredTarget)) {
      return;
    }

    RuleConfiguredTarget ruleConfiguredTarget = (RuleConfiguredTarget) actualConfiguredTarget;
    for (ActionAnalysisMetadata action : ruleConfiguredTarget.getActions()) {
      boolean uploadLocalResults =
          Utils.shouldUploadLocalResultsToRemoteCache(remoteOptions, action.getExecutionInfo());
      if (!uploadLocalResults) {
        for (Artifact output : action.getOutputs()) {
          if (output.isTreeArtifact()) {
            uploader.omitTree(output.getPath());
          } else {
            uploader.omitFile(output.getPath());
          }
        }
      }
    }
  }

  private static void cleanAndCreateRemoteLogsDir(Path logDir) throws AbruptExitException {
    try {
      // Clean out old logs files.
      if (logDir.exists()) {
        logDir.deleteTree();
      }
      logDir.createDirectory();
    } catch (IOException e) {
      String message = String.format("Could not create base directory for remote logs: %s", logDir);
      throw createExitException(
          message, ExitCode.LOCAL_ENVIRONMENTAL_ERROR, Code.LOG_DIR_CLEANUP_FAILURE);
    }
  }

  @Override
  public void afterCommand() {
    Preconditions.checkNotNull(blockWaitingModule, "blockWaitingModule must not be null");

    // Some cleanup tasks must wait until every other BlazeModule's afterCommand() has run, as
    // otherwise we might interfere with asynchronous remote downloads that are in progress.
    RemoteActionContextProvider actionContextProviderRef = actionContextProvider;
    TempPathGenerator tempPathGeneratorRef = tempPathGenerator;
    AsynchronousMessageOutputStream<LogEntry> rpcLogFileRef = rpcLogFile;
    if (actionContextProviderRef != null || tempPathGeneratorRef != null || rpcLogFileRef != null) {
      blockWaitingModule.submit(
          () -> afterCommandTask(actionContextProviderRef, tempPathGeneratorRef, rpcLogFileRef));
    }

    buildEventArtifactUploaderFactoryDelegate.reset();
    repositoryRemoteExecutorFactoryDelegate.reset();
    remoteDownloaderSupplier.set(null);
    actionContextProvider = null;
    actionInputFetcher = null;
    remoteOptions = null;
    env = null;
    remoteOutputService = null;
    tempPathGenerator = null;
    rpcLogFile = null;
    remoteOutputChecker = null;
  }

  private static void afterCommandTask(
      RemoteActionContextProvider actionContextProvider,
      TempPathGenerator tempPathGenerator,
      AsynchronousMessageOutputStream<LogEntry> rpcLogFile)
      throws AbruptExitException {
    if (actionContextProvider != null) {
      actionContextProvider.afterCommand();
    }

    if (tempPathGenerator != null) {
      Path tempDir = tempPathGenerator.getTempDir();
      try {
        tempDir.deleteTree();
      } catch (IOException ignored) {
        // Intentionally ignored.
      }
    }

    if (rpcLogFile != null) {
      try {
        rpcLogFile.close();
      } catch (IOException e) {
        throw createExitException(
            "Partially wrote RPC log file",
            ExitCode.LOCAL_ENVIRONMENTAL_ERROR,
            Code.RPC_LOG_FAILURE);
      }
    }
  }

  @Override
  public void registerSpawnStrategies(
      SpawnStrategyRegistry.Builder registryBuilder, CommandEnvironment env) {
    if (actionContextProvider == null) {
      return;
    }
    RemoteOptions remoteOptions =
        Preconditions.checkNotNull(
            env.getOptions().getOptions(RemoteOptions.class), "RemoteOptions");
    registryBuilder.setRemoteLocalFallbackStrategyIdentifier(
        remoteOptions.remoteLocalFallbackStrategy);
    actionContextProvider.registerRemoteSpawnStrategy(registryBuilder);
  }

  @Override
  public void registerActionContexts(
      ModuleActionContextRegistry.Builder registryBuilder,
      CommandEnvironment env,
      BuildRequest buildRequest) {
    if (actionContextProvider == null) {
      return;
    }
    actionContextProvider.registerSpawnCache(registryBuilder);
  }

  private TempPathGenerator getTempPathGenerator(CommandEnvironment env)
      throws AbruptExitException {
    Path tempDir = env.getActionTempsDirectory().getChild("remote");
    if (tempDir.exists()) {
      env.getReporter()
          .handle(Event.warn("Found stale downloads from previous build, deleting..."));
      try {
        tempDir.deleteTree();
      } catch (IOException e) {
        throw new AbruptExitException(
            DetailedExitCode.of(
                ExitCode.LOCAL_ENVIRONMENTAL_ERROR,
                FailureDetail.newBuilder()
                    .setMessage(
                        String.format("Failed to delete stale downloads: %s", e.getMessage()))
                    .setRemoteExecution(
                        RemoteExecution.newBuilder()
                            .setCode(Code.DOWNLOADED_INPUTS_DELETION_FAILURE))
                    .build()));
      }
    }

    return new TempPathGenerator(tempDir);
  }

  @Override
  public void executorInit(CommandEnvironment env, BuildRequest request, ExecutorBuilder builder)
      throws AbruptExitException {
    Preconditions.checkState(actionInputFetcher == null, "actionInputFetcher must be null");
    Preconditions.checkState(tempPathGenerator == null, "tempPathGenerator must be null");
    Preconditions.checkNotNull(remoteOptions, "remoteOptions must not be null");

    if (actionContextProvider == null) {
      return;
    }

    tempPathGenerator = getTempPathGenerator(env);

    actionContextProvider.setTempPathGenerator(tempPathGenerator);

    CoreOptions coreOptions = env.getOptions().getOptions(CoreOptions.class);
    OutputPermissions outputPermissions =
        coreOptions.experimentalWritableOutputs
            ? OutputPermissions.WRITABLE
            : OutputPermissions.READONLY;

    if (actionContextProvider.getRemoteCache() != null) {
      Preconditions.checkNotNull(remoteOutputChecker, "remoteOutputChecker must not be null");
      Preconditions.checkNotNull(remoteOutputService, "remoteOutputService must not be null");

      actionInputFetcher =
          new RemoteActionInputFetcher(
              env.getReporter(),
              env.getBuildRequestId(),
              env.getCommandId().toString(),
              actionContextProvider.getRemoteCache(),
              env.getExecRoot(),
              tempPathGenerator,
              remoteOutputChecker,
              env.getOutputDirectoryHelper(),
              outputPermissions);
      env.getEventBus().register(actionInputFetcher);
      builder.setActionInputPrefetcher(actionInputFetcher);
      actionContextProvider.setActionInputFetcher(actionInputFetcher);

      LeaseExtension leaseExtension = null;
      if (remoteOptions.remoteCacheLeaseExtension) {
        leaseExtension =
            new RemoteLeaseExtension(
                env.getSkyframeExecutor().getEvaluator(),
                env.getBlazeWorkspace().getPersistentActionCache(),
                env.getBuildRequestId(),
                env.getCommandId().toString(),
                actionContextProvider.getRemoteCache(),
                remoteOptions.remoteCacheTtl);
      }
      var leaseService =
          new LeaseService(
              env.getSkyframeExecutor().getEvaluator(),
              env.getBlazeWorkspace().getPersistentActionCache(),
              leaseExtension);

      remoteOutputService.setRemoteOutputChecker(remoteOutputChecker);
      remoteOutputService.setActionInputFetcher(actionInputFetcher);
      remoteOutputService.setLeaseService(leaseService);
      remoteOutputService.setFileCacheSupplier(env::getFileCache);
      env.getEventBus().register(remoteOutputService);
    }
  }

  @Override
  @Nullable
  public OutputService getOutputService() {
    return remoteOutputService;
  }

  @Override
  public Iterable<Class<? extends OptionsBase>> getCommonCommandOptions() {
    return ImmutableList.of(RemoteOptions.class, AuthAndTLSOptions.class);
  }

  private static class BuildEventArtifactUploaderFactoryDelegate
      implements BuildEventArtifactUploaderFactory {

    @Nullable private ByteStreamBuildEventArtifactUploaderFactory uploaderFactory;

    public void init(ByteStreamBuildEventArtifactUploaderFactory uploaderFactory) {
      Preconditions.checkState(this.uploaderFactory == null);
      this.uploaderFactory = uploaderFactory;
    }

    @Nullable
    public ByteStreamBuildEventArtifactUploader get() {
      if (uploaderFactory == null) {
        return null;
      }
      return uploaderFactory.get();
    }

    public void reset() {
      this.uploaderFactory = null;
    }

    @Override
    public BuildEventArtifactUploader create(CommandEnvironment env)
        throws InvalidPackagePathSymlinkException {
      BuildEventArtifactUploaderFactory uploaderFactory0 = this.uploaderFactory;
      if (uploaderFactory0 == null) {
        return new LocalFilesArtifactUploader();
      }
      return uploaderFactory0.create(env);
    }
  }

  private static AbruptExitException createOptionsExitException(
      String message, FailureDetails.RemoteOptions.Code remoteExecutionCode) {
    return new AbruptExitException(
        DetailedExitCode.of(
            FailureDetail.newBuilder()
                .setMessage(message)
                .setRemoteOptions(
                    FailureDetails.RemoteOptions.newBuilder().setCode(remoteExecutionCode))
                .build()));
  }

  private static AbruptExitException createExitException(
      String message, ExitCode exitCode, Code remoteExecutionCode) {
    return new AbruptExitException(
        DetailedExitCode.of(
            exitCode,
            FailureDetail.newBuilder()
                .setMessage(message)
                .setRemoteExecution(RemoteExecution.newBuilder().setCode(remoteExecutionCode))
                .build()));
  }

  private static class RepositoryRemoteExecutorFactoryDelegate
      implements RepositoryRemoteExecutorFactory {

    private volatile RepositoryRemoteExecutorFactory delegate;

    public void init(RepositoryRemoteExecutorFactory delegate) {
      Preconditions.checkState(this.delegate == null);
      this.delegate = delegate;
    }

    public void reset() {
      this.delegate = null;
    }

    @Nullable
    @Override
    public RepositoryRemoteExecutor create() {
      RepositoryRemoteExecutorFactory delegate = this.delegate;
      if (delegate == null) {
        return null;
      }
      return delegate.create();
    }
  }

  @VisibleForTesting
  void setChannelFactory(ChannelFactory channelFactory) {
    this.channelFactory = channelFactory;
  }

  @VisibleForTesting
  RemoteActionContextProvider getActionContextProvider() {
    return actionContextProvider;
  }

  @VisibleForTesting
  static Credentials createCredentials(
      CredentialHelperEnvironment credentialHelperEnvironment,
      Cache<URI, GetCredentialsResponse> credentialCache,
      CommandLinePathFactory commandLinePathFactory,
      FileSystem fileSystem,
      AuthAndTLSOptions authAndTlsOptions,
      RemoteOptions remoteOptions)
      throws IOException {
    Credentials credentials =
        GoogleAuthUtils.newCredentials(
            credentialHelperEnvironment,
            credentialCache,
            commandLinePathFactory,
            fileSystem,
            authAndTlsOptions);

    try {
      if (credentials != null
          && remoteOptions.remoteCache != null
          && Ascii.toLowerCase(remoteOptions.remoteCache).startsWith("http://")
          && !credentials.getRequestMetadata(new URI(remoteOptions.remoteCache)).isEmpty()) {
        // TODO(yannic): Make this a error aborting the build.
        credentialHelperEnvironment
            .getEventReporter()
            .handle(
                Event.warn(
                    "Credentials are transmitted in plaintext to "
                        + remoteOptions.remoteCache
                        + ". Please consider using an HTTPS endpoint."));
      }
    } catch (URISyntaxException e) {
      throw new IOException(e.getMessage(), e);
    }

    return credentials;
  }

  @VisibleForTesting
  MutableSupplier<Downloader> getRemoteDownloaderSupplier() {
    return remoteDownloaderSupplier;
  }
}<|MERGE_RESOLUTION|>--- conflicted
+++ resolved
@@ -394,16 +394,13 @@
       return;
     }
 
-<<<<<<< HEAD
-    remoteOutputService = new RemoteOutputService(env);
-=======
     if (!Strings.isNullOrEmpty(remoteOptions.remoteOutputService)) {
       throw createExitException(
           "Remote Output Service is still WIP",
           ExitCode.REMOTE_ERROR,
           Code.REMOTE_EXECUTION_UNKNOWN);
     }
->>>>>>> 7a8521e1
+    remoteOutputService = new RemoteOutputService(env);
 
     if ((enableHttpCache || enableDiskCache) && !enableGrpcCache) {
       initHttpAndDiskCache(
