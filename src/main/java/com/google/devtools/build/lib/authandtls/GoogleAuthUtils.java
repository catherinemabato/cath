// Copyright 2017 The Bazel Authors. All rights reserved.
//
// Licensed under the Apache License, Version 2.0 (the "License");
// you may not use this file except in compliance with the License.
// You may obtain a copy of the License at
//
//    http://www.apache.org/licenses/LICENSE-2.0
//
// Unless required by applicable law or agreed to in writing, software
// distributed under the License is distributed on an "AS IS" BASIS,
// WITHOUT WARRANTIES OR CONDITIONS OF ANY KIND, either express or implied.
// See the License for the specific language governing permissions and
// limitations under the License.

package com.google.devtools.build.lib.authandtls;

import com.google.auth.Credentials;
import com.google.auth.oauth2.GoogleCredentials;
import com.google.common.annotations.VisibleForTesting;
import com.google.common.base.Preconditions;
import com.google.common.base.Strings;
import io.grpc.CallCredentials;
import io.grpc.ClientInterceptor;
import io.grpc.ManagedChannel;
import io.grpc.auth.MoreCallCredentials;
import io.grpc.netty.GrpcSslContexts;
import io.grpc.netty.NegotiationType;
import io.grpc.netty.NettyChannelBuilder;
import io.netty.channel.epoll.Epoll;
import io.netty.channel.epoll.EpollDomainSocketChannel;
import io.netty.channel.epoll.EpollEventLoopGroup;
import io.netty.channel.kqueue.KQueue;
import io.netty.channel.kqueue.KQueueDomainSocketChannel;
import io.netty.channel.kqueue.KQueueEventLoopGroup;
import io.netty.channel.unix.DomainSocketAddress;
import io.netty.handler.ssl.SslContext;
import java.io.File;
import java.io.FileInputStream;
import java.io.FileNotFoundException;
import java.io.IOException;
import java.io.InputStream;
import java.util.List;
import javax.annotation.Nullable;

/** Utility methods for using {@link AuthAndTLSOptions} with Google Cloud. */
public final class GoogleAuthUtils {

  /**
   * Create a new gRPC {@link ManagedChannel}.
   *
   * @throws IOException in case the channel can't be constructed.
   */
  public static ManagedChannel newChannel(
      String target,
      String proxy,
      AuthAndTLSOptions options,
<<<<<<< HEAD
      ClientInterceptor... interceptors)
=======
      @Nullable List<ClientInterceptor> interceptors)
>>>>>>> c7ba3c18
      throws IOException {
    Preconditions.checkNotNull(target);
    Preconditions.checkNotNull(options);

    final SslContext sslContext =
        isTlsEnabled(target) ? createSSlContext(options.tlsCertificate) : null;

    String targetUrl = convertTargetScheme(target);

    try {
      NettyChannelBuilder builder =
          newNettyChannelBuilder(targetUrl, proxy)
              .negotiationType(
                  isTlsEnabled(target) ? NegotiationType.TLS : NegotiationType.PLAINTEXT);
<<<<<<< HEAD
      builder.intercept(interceptors);
=======
      if (interceptors != null) {
        builder.intercept(interceptors);
      }
>>>>>>> c7ba3c18
      if (sslContext != null) {
        builder.sslContext(sslContext);
        if (options.tlsAuthorityOverride != null) {
          builder.overrideAuthority(options.tlsAuthorityOverride);
        }
      }
      return builder.build();
    } catch (RuntimeException e) {
      // gRPC might throw all kinds of RuntimeExceptions: StatusRuntimeException,
      // IllegalStateException, NullPointerException, ...
      String message = "Failed to connect to '%s': %s";
      throw new IOException(String.format(message, targetUrl, e.getMessage()));
    }
  }

  /**
   * Converts 'grpc(s)' into an empty protocol, because 'grpc(s)' is not a widely supported scheme
   * and is interpreted as 'dns' under the hood.
   *
   * @return target URL with converted scheme
   */
  private static String convertTargetScheme(String target) {
    return target.replace("grpcs://", "").replace("grpc://", "");
  }

  private static boolean isTlsEnabled(String target) {
    // 'grpcs://' or empty prefix => TLS-enabled
    // when no schema prefix is provided in URL, bazel will treat it as a gRPC request with TLS
    // enabled
    return !target.startsWith("grpc://");
  }

  private static SslContext createSSlContext(@Nullable String rootCert) throws IOException {
    if (rootCert == null) {
      try {
        return GrpcSslContexts.forClient().build();
      } catch (Exception e) {
        String message = "Failed to init TLS infrastructure: " + e.getMessage();
        throw new IOException(message, e);
      }
    } else {
      try {
        return GrpcSslContexts.forClient().trustManager(new File(rootCert)).build();
      } catch (Exception e) {
        String message = "Failed to init TLS infrastructure using '%s' as root certificate: %s";
        message = String.format(message, rootCert, e.getMessage());
        throw new IOException(message, e);
      }
    }
  }

  private static NettyChannelBuilder newNettyChannelBuilder(String targetUrl, String proxy)
      throws IOException {
    if (Strings.isNullOrEmpty(proxy)) {
      return NettyChannelBuilder.forTarget(targetUrl).defaultLoadBalancingPolicy("round_robin");
    }

    if (!proxy.startsWith("unix:")) {
      throw new IOException("Remote proxy unsupported: " + proxy);
    }

    DomainSocketAddress address = new DomainSocketAddress(proxy.replaceFirst("^unix:", ""));
    NettyChannelBuilder builder =
        NettyChannelBuilder.forAddress(address).overrideAuthority(targetUrl);
    if (KQueue.isAvailable()) {
      return builder
          .channelType(KQueueDomainSocketChannel.class)
          .eventLoopGroup(new KQueueEventLoopGroup());
    }
    if (Epoll.isAvailable()) {
      return builder
          .channelType(EpollDomainSocketChannel.class)
          .eventLoopGroup(new EpollEventLoopGroup());
    }

    throw new IOException("Unix domain sockets are unsupported on this platform");
  }

  /**
   * Create a new {@link CallCredentials} object.
   *
   * @throws IOException in case the call credentials can't be constructed.
   */
  public static CallCredentials newCallCredentials(AuthAndTLSOptions options) throws IOException {
    Credentials creds = newCredentials(options);
    if (creds != null) {
      return MoreCallCredentials.from(creds);
    }
    return null;
  }

  @VisibleForTesting
  public static CallCredentials newCallCredentials(
      @Nullable InputStream credentialsFile, List<String> authScope) throws IOException {
    Credentials creds = newCredentials(credentialsFile, authScope);
    if (creds != null) {
      return MoreCallCredentials.from(creds);
    }
    return null;
  }

  /**
   * Create a new {@link Credentials} object, or {@code null} if no options are provided.
   *
   * @throws IOException in case the credentials can't be constructed.
   */
  @Nullable
  public static Credentials newCredentials(@Nullable AuthAndTLSOptions options) throws IOException {
    if (options == null) {
      return null;
    } else if (options.googleCredentials != null) {
      // Credentials from file
      try (InputStream authFile = new FileInputStream(options.googleCredentials)) {
        return newCredentials(authFile, options.googleAuthScopes);
      } catch (FileNotFoundException e) {
        String message =
            String.format(
                "Could not open auth credentials file '%s': %s",
                options.googleCredentials, e.getMessage());
        throw new IOException(message, e);
      }
    } else if (options.useGoogleDefaultCredentials) {
      return newCredentials(
          null /* Google Application Default Credentials */, options.googleAuthScopes);
    }
    return null;
  }

  private static Credentials newCredentials(
      @Nullable InputStream credentialsFile, List<String> authScopes) throws IOException {
    try {
      GoogleCredentials creds =
          credentialsFile == null
              ? GoogleCredentials.getApplicationDefault()
              : GoogleCredentials.fromStream(credentialsFile);
      if (!authScopes.isEmpty()) {
        creds = creds.createScoped(authScopes);
      }
      return creds;
    } catch (IOException e) {
      String message = "Failed to init auth credentials: " + e.getMessage();
      throw new IOException(message, e);
    }
  }
}<|MERGE_RESOLUTION|>--- conflicted
+++ resolved
@@ -54,11 +54,7 @@
       String target,
       String proxy,
       AuthAndTLSOptions options,
-<<<<<<< HEAD
-      ClientInterceptor... interceptors)
-=======
       @Nullable List<ClientInterceptor> interceptors)
->>>>>>> c7ba3c18
       throws IOException {
     Preconditions.checkNotNull(target);
     Preconditions.checkNotNull(options);
@@ -73,13 +69,9 @@
           newNettyChannelBuilder(targetUrl, proxy)
               .negotiationType(
                   isTlsEnabled(target) ? NegotiationType.TLS : NegotiationType.PLAINTEXT);
-<<<<<<< HEAD
-      builder.intercept(interceptors);
-=======
       if (interceptors != null) {
         builder.intercept(interceptors);
       }
->>>>>>> c7ba3c18
       if (sslContext != null) {
         builder.sslContext(sslContext);
         if (options.tlsAuthorityOverride != null) {
