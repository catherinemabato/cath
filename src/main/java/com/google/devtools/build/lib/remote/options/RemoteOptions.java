--- conflicted
+++ resolved
@@ -205,7 +205,6 @@
   public Duration remoteTimeout;
 
   @Option(
-<<<<<<< HEAD
       name = "experimental_remote_execute_timeout",
       defaultValue = "null",
       documentationCategory = OptionDocumentationCategory.REMOTE,
@@ -217,7 +216,8 @@
               + " used: Days (d), hours (h), minutes (m), seconds (s), and milliseconds (ms). If"
               + " the unit is omitted, the value is interpreted as seconds.")
   public Duration remoteExecuteTimeout;
-=======
+  
+  @Option(
       name = "remote_bytestream_uri_prefix",
       defaultValue = "null",
       documentationCategory = OptionDocumentationCategory.REMOTE,
@@ -229,7 +229,6 @@
               + "to no longer correspond to the canonical name of the remote execution service. "
               + "When not set, it will default to \"${hostname}/${instance_name}\".")
   public String remoteBytestreamUriPrefix;
->>>>>>> ee324625
 
   /** Returns the specified duration. Assumes seconds if unitless. */
   public static class RemoteTimeoutConverter implements Converter<Duration> {
