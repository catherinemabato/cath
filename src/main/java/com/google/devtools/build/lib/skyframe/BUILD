--- conflicted
+++ resolved
@@ -268,12 +268,8 @@
         "//src/main/java/com/google/devtools/build/lib/analysis:dependency_kind",
         "//src/main/java/com/google/devtools/build/lib/analysis:duplicate_exception",
         "//src/main/java/com/google/devtools/build/lib/analysis:exec_group_collection",
-<<<<<<< HEAD
-        "//src/main/java/com/google/devtools/build/lib/analysis:extra_action_artifacts_provider",
         "//src/main/java/com/google/devtools/build/lib/analysis:file_provider",
         "//src/main/java/com/google/devtools/build/lib/analysis:incompatible_platform_provider",
-=======
->>>>>>> ab42432a
         "//src/main/java/com/google/devtools/build/lib/analysis:inconsistent_aspect_order_exception",
         "//src/main/java/com/google/devtools/build/lib/analysis:platform_configuration",
         "//src/main/java/com/google/devtools/build/lib/analysis:platform_options",
