// Copyright 2019 The Bazel Authors. All rights reserved.
//
// Licensed under the Apache License, Version 2.0 (the "License");
// you may not use this file except in compliance with the License.
// You may obtain a copy of the License at
//
//    http://www.apache.org/licenses/LICENSE-2.0
//
// Unless required by applicable law or agreed to in writing, software
// distributed under the License is distributed on an "AS IS" BASIS,
// WITHOUT WARRANTIES OR CONDITIONS OF ANY KIND, either express or implied.
// See the License for the specific language governing permissions and
// limitations under the License.
//

package com.google.devtools.build.lib.syntax;

import com.google.auto.value.AutoValue;
import com.google.auto.value.extension.memoized.Memoized;
import com.google.common.base.Ascii;
import com.google.common.base.Preconditions;
import com.google.common.collect.ImmutableList;
import java.util.List;
import java.util.function.Function;

/**
 * Options that affect Starlark semantics.
 *
 * <p>For descriptions of what these options do, see {@link StarlarkSemanticsOptions}.
 */
// TODO(brandjon): User error messages that reference options should maybe be substituted with the
// option name outside of the core Starlark interpreter?
// TODO(brandjon): Eventually these should be documented in full here, and StarlarkSemanticsOptions
// should refer to this class for documentation. But this doesn't play nice with the options
// parser's annotation mechanism.
@AutoValue
public abstract class StarlarkSemantics {

  /**
   * Enum where each element represents a starlark semantics flag. The name of each value should be
   * the exact name of the flag transformed to upper case (for error representation).
   */
  public enum FlagIdentifier {
    EXPERIMENTAL_ALLOW_INCREMENTAL_REPOSITORY_UPDATES(
        StarlarkSemantics::experimentalAllowIncrementalRepositoryUpdates),
    EXPERIMENTAL_ENABLE_ANDROID_MIGRATION_APIS(
        StarlarkSemantics::experimentalEnableAndroidMigrationApis),
    EXPERIMENTAL_BUILD_SETTING_API(StarlarkSemantics::experimentalBuildSettingApi),
    EXPERIMENTAL_GOOGLE_LEGACY_API(StarlarkSemantics::experimentalGoogleLegacyApi),
    EXPERIMENTAL_PLATFORM_API(StarlarkSemantics::experimentalPlatformsApi),
    EXPERIMENTAL_STARLARK_CONFIG_TRANSITION(
        StarlarkSemantics::experimentalStarlarkConfigTransitions),
    EXPERIMENTAL_STARLARK_UNUSED_INPUTS_LIST(
        StarlarkSemantics::experimentalStarlarkUnusedInputsList),
    INCOMPATIBLE_DISABLE_OBJC_PROVIDER_RESOURCES(
        StarlarkSemantics::incompatibleDisableObjcProviderResources),
    INCOMPATIBLE_NO_OUTPUT_ATTR_DEFAULT(StarlarkSemantics::incompatibleNoOutputAttrDefault),
    INCOMPATIBLE_NO_RULE_OUTPUTS_PARAM(StarlarkSemantics::incompatibleNoRuleOutputsParam),
    INCOMPATIBLE_NO_TARGET_OUTPUT_GROUP(StarlarkSemantics::incompatibleNoTargetOutputGroup),
    INCOMPATIBLE_NO_ATTR_LICENSE(StarlarkSemantics::incompatibleNoAttrLicense),
    INCOMPATIBLE_OBJC_FRAMEWORK_CLEANUP(StarlarkSemantics::incompatibleObjcFrameworkCleanup),
    INCOMPATIBLE_DISALLOW_RULE_EXECUTION_PLATFORM_CONSTRAINTS_ALLOWED(
        StarlarkSemantics::incompatibleDisallowRuleExecutionPlatformConstraintsAllowed),
    INCOMPATIBLE_ALLOW_TAGS_PROPAGATION(StarlarkSemantics::incompatibleAllowTagsPropagation),
    NONE(null);

    // Using a Function here makes the enum definitions far cleaner, and, since this is
    // a private field, and we can ensure no callers treat this field as mutable.
    @SuppressWarnings("ImmutableEnumChecker")
    private final Function<StarlarkSemantics, Boolean> semanticsFunction;

    FlagIdentifier(Function<StarlarkSemantics, Boolean> semanticsFunction) {
      this.semanticsFunction = semanticsFunction;
    }

    /**
     * Returns the name of the flag that this identifier controls. For example, EXPERIMENTAL_FOO
     * would return 'experimental_foo'.
     */
    public String getFlagName() {
      return Ascii.toLowerCase(this.name());
    }
  }

  /**
   * Returns true if a feature attached to the given toggling flags should be enabled.
   *
   * <ul>
   *   <li>If both parameters are {@code NONE}, this indicates the feature is not controlled by
   *       flags, and should thus be enabled.
   *   <li>If the {@code enablingFlag} parameter is non-{@code NONE}, this returns true if and only
   *       if that flag is true. (This represents a feature that is only on if a given flag is
   *       *on*).
   *   <li>If the {@code disablingFlag} parameter is non-{@code NONE}, this returns true if and only
   *       if that flag is false. (This represents a feature that is only on if a given flag is
   *       *off*).
   *   <li>It is illegal to pass both parameters as non-{@code NONE}.
   * </ul>
   */
  public boolean isFeatureEnabledBasedOnTogglingFlags(
      FlagIdentifier enablingFlag, FlagIdentifier disablingFlag) {
    Preconditions.checkArgument(
        enablingFlag == FlagIdentifier.NONE || disablingFlag == FlagIdentifier.NONE,
        "at least one of 'enablingFlag' or 'disablingFlag' must be NONE");
    if (enablingFlag != FlagIdentifier.NONE) {
      return enablingFlag.semanticsFunction.apply(this);
    } else {
      return disablingFlag == FlagIdentifier.NONE || !disablingFlag.semanticsFunction.apply(this);
    }
  }

  /** Returns the value of the given flag. */
  public boolean flagValue(FlagIdentifier flagIdentifier) {
    return flagIdentifier.semanticsFunction.apply(this);
  }

  /**
   * The AutoValue-generated concrete class implementing this one.
   *
   * <p>AutoValue implementation classes are usually package-private. We expose it here for the
   * benefit of code that relies on reflection.
   */
  public static final Class<? extends StarlarkSemantics> IMPL_CLASS =
      AutoValue_StarlarkSemantics.class;

  // <== Add new options here in alphabetic order ==>
  public abstract boolean experimentalAllowIncrementalRepositoryUpdates();

  public abstract boolean experimentalBuildSettingApi();

  public abstract ImmutableList<String> experimentalCcSkylarkApiEnabledPackages();

  public abstract boolean experimentalEnableAndroidMigrationApis();

  public abstract boolean experimentalGoogleLegacyApi();

  public abstract ImmutableList<String> experimentalJavaCommonCreateProviderEnabledPackages();

  public abstract boolean experimentalPlatformsApi();

  public abstract boolean experimentalStarlarkConfigTransitions();

  public abstract boolean experimentalStarlarkUnusedInputsList();

  public abstract boolean incompatibleBzlDisallowLoadAfterStatement();

  public abstract boolean incompatibleDepsetIsNotIterable();

  public abstract boolean incompatibleDepsetUnion();

  public abstract boolean incompatibleDisableThirdPartyLicenseChecking();

  public abstract boolean incompatibleDisableDeprecatedAttrParams();

  public abstract boolean incompatibleDisableObjcProviderResources();

  public abstract boolean incompatibleDisallowDictPlus();

  public abstract boolean incompatibleDisallowEmptyGlob();

  public abstract boolean incompatibleDisallowLegacyJavaProvider();

  public abstract boolean incompatibleDisallowLegacyJavaInfo();

  public abstract boolean incompatibleDisallowOldStyleArgsAdd();

  public abstract boolean incompatibleDisallowRuleExecutionPlatformConstraintsAllowed();

  public abstract boolean incompatibleDisallowStructProviderSyntax();

  public abstract boolean incompatibleDisallowUnverifiedHttpDownloads();

  public abstract boolean incompatibleExpandDirectories();

  public abstract boolean incompatibleNewActionsApi();

  public abstract boolean incompatibleNoAttrLicense();

  public abstract boolean incompatibleNoOutputAttrDefault();

  public abstract boolean incompatibleNoRuleOutputsParam();

  public abstract boolean incompatibleNoSupportToolsInActionInputs();

  public abstract boolean incompatibleNoTargetOutputGroup();

  public abstract boolean incompatibleNoTransitiveLoads();

  public abstract boolean incompatibleObjcFrameworkCleanup();

  public abstract boolean incompatibleRemapMainRepo();

  public abstract boolean incompatibleRemoveNativeMavenJar();

  public abstract boolean incompatibleRestrictAttributeNames();

  public abstract boolean incompatibleRestrictNamedParams();

  public abstract boolean incompatibleRunShellCommandString();

  public abstract boolean incompatibleStringJoinRequiresStrings();

  public abstract boolean internalSkylarkFlagTestCanary();

  public abstract boolean incompatibleDoNotSplitLinkingCmdline();

  public abstract boolean incompatibleDepsetForLibrariesToLinkGetter();

  public abstract boolean incompatibleRestrictStringEscapes();

  public abstract boolean incompatibleDisallowSplitEmptySeparator();

  public abstract boolean incompatibleDisallowDictLookupUnhashableKeys();

<<<<<<< HEAD
  public abstract boolean incompatibleDisablePartitionDefaultParameter();
=======
  public abstract boolean incompatibleAllowTagsPropagation();
>>>>>>> 184b4545

  @Memoized
  @Override
  public abstract int hashCode();

  /** Returns a {@link Builder} initialized with the values of this instance. */
  public abstract Builder toBuilder();

  /**
   * Returns a deterministic {@link String} representation of this object's values.
   *
   * <p>Strictly speaking, {@link AutoValue}'s generated toString implementations are unspecified.
   * Therefore it is free to e.g. randomly shuffle the order of "property=value" entries on each
   * call. In practice, it doesn't. The entries are printed in method declaration order.
   *
   * <p>We could attempt our own implementation via reflection but it's likely to be more fragile
   * than relying on the unspecified behavior to be, at least, non-pathological. YAGNI.
   */
  public String toDeterministicString() {
    return toString();
  }

  public static Builder builder() {
    return new AutoValue_StarlarkSemantics.Builder();
  }

  /** Returns a {@link Builder} initialized with default values for all options. */
  public static Builder builderWithDefaults() {
    return DEFAULT_SEMANTICS.toBuilder();
  }

  public static final StarlarkSemantics DEFAULT_SEMANTICS =
      builder()
          // <== Add new options here in alphabetic order ==>
          .experimentalBuildSettingApi(true)
          .experimentalCcSkylarkApiEnabledPackages(ImmutableList.of())
          .experimentalAllowIncrementalRepositoryUpdates(true)
          .experimentalEnableAndroidMigrationApis(false)
          .experimentalGoogleLegacyApi(false)
          .experimentalJavaCommonCreateProviderEnabledPackages(ImmutableList.of())
          .experimentalPlatformsApi(false)
          .experimentalStarlarkConfigTransitions(true)
          .experimentalStarlarkUnusedInputsList(true)
          .incompatibleBzlDisallowLoadAfterStatement(true)
          .incompatibleDepsetIsNotIterable(true)
          .incompatibleDepsetUnion(true)
          .incompatibleDisableThirdPartyLicenseChecking(true)
          .incompatibleDisableDeprecatedAttrParams(true)
          .incompatibleDisableObjcProviderResources(true)
          .incompatibleDisallowDictPlus(true)
          .incompatibleDisallowEmptyGlob(false)
          .incompatibleDisallowLegacyJavaProvider(false)
          .incompatibleDisallowLegacyJavaInfo(false)
          .incompatibleDisallowOldStyleArgsAdd(true)
          .incompatibleDisallowRuleExecutionPlatformConstraintsAllowed(false)
          .incompatibleDisallowStructProviderSyntax(false)
          .incompatibleDisallowUnverifiedHttpDownloads(false)
          .incompatibleExpandDirectories(true)
          .incompatibleNewActionsApi(true)
          .incompatibleNoAttrLicense(true)
          .incompatibleNoOutputAttrDefault(true)
          .incompatibleNoRuleOutputsParam(false)
          .incompatibleNoSupportToolsInActionInputs(true)
          .incompatibleNoTargetOutputGroup(false)
          .incompatibleNoTransitiveLoads(true)
          .incompatibleObjcFrameworkCleanup(true)
          .incompatibleRemapMainRepo(false)
          .incompatibleRemoveNativeMavenJar(false)
          .incompatibleRunShellCommandString(false)
          .incompatibleRestrictAttributeNames(false)
          .incompatibleRestrictNamedParams(false)
          .incompatibleStringJoinRequiresStrings(true)
          .internalSkylarkFlagTestCanary(false)
          .incompatibleDoNotSplitLinkingCmdline(true)
          .incompatibleDepsetForLibrariesToLinkGetter(true)
          .incompatibleRestrictStringEscapes(false)
          .incompatibleDisallowSplitEmptySeparator(false)
          .incompatibleDisallowDictLookupUnhashableKeys(false)
<<<<<<< HEAD
          .incompatibleDisablePartitionDefaultParameter(false)
=======
          .incompatibleAllowTagsPropagation(false)
>>>>>>> 184b4545
          .build();

  /** Builder for {@link StarlarkSemantics}. All fields are mandatory. */
  @AutoValue.Builder
  public abstract static class Builder {

    // <== Add new options here in alphabetic order ==>
    public abstract Builder experimentalAllowIncrementalRepositoryUpdates(boolean value);

    public abstract Builder experimentalBuildSettingApi(boolean value);

    public abstract Builder experimentalCcSkylarkApiEnabledPackages(List<String> value);

    public abstract Builder experimentalEnableAndroidMigrationApis(boolean value);

    public abstract Builder experimentalGoogleLegacyApi(boolean value);

    public abstract Builder experimentalJavaCommonCreateProviderEnabledPackages(List<String> value);

    public abstract Builder experimentalPlatformsApi(boolean value);

    public abstract Builder experimentalStarlarkConfigTransitions(boolean value);

    public abstract Builder experimentalStarlarkUnusedInputsList(boolean value);

    public abstract Builder incompatibleAllowTagsPropagation(boolean value);

    public abstract Builder incompatibleBzlDisallowLoadAfterStatement(boolean value);

    public abstract Builder incompatibleDepsetIsNotIterable(boolean value);

    public abstract Builder incompatibleDepsetUnion(boolean value);

    public abstract Builder incompatibleDisableThirdPartyLicenseChecking(boolean value);

    public abstract Builder incompatibleDisableDeprecatedAttrParams(boolean value);

    public abstract Builder incompatibleDisableObjcProviderResources(boolean value);

    public abstract Builder incompatibleDisallowDictPlus(boolean value);

    public abstract Builder incompatibleDisallowEmptyGlob(boolean value);

    public abstract Builder incompatibleDisallowLegacyJavaProvider(boolean value);

    public abstract Builder incompatibleDisallowLegacyJavaInfo(boolean value);

    public abstract Builder incompatibleDisallowOldStyleArgsAdd(boolean value);

    public abstract Builder incompatibleDisallowRuleExecutionPlatformConstraintsAllowed(
        boolean value);

    public abstract Builder incompatibleDisallowStructProviderSyntax(boolean value);

    public abstract Builder incompatibleDisallowUnverifiedHttpDownloads(boolean value);

    public abstract Builder incompatibleExpandDirectories(boolean value);

    public abstract Builder incompatibleNewActionsApi(boolean value);

    public abstract Builder incompatibleNoAttrLicense(boolean value);

    public abstract Builder incompatibleNoOutputAttrDefault(boolean value);

    public abstract Builder incompatibleNoRuleOutputsParam(boolean value);

    public abstract Builder incompatibleNoSupportToolsInActionInputs(boolean value);

    public abstract Builder incompatibleNoTargetOutputGroup(boolean value);

    public abstract Builder incompatibleNoTransitiveLoads(boolean value);

    public abstract Builder incompatibleObjcFrameworkCleanup(boolean value);

    public abstract Builder incompatibleRemapMainRepo(boolean value);

    public abstract Builder incompatibleRemoveNativeMavenJar(boolean value);

    public abstract Builder incompatibleRestrictAttributeNames(boolean value);

    public abstract Builder incompatibleRestrictNamedParams(boolean value);

    public abstract Builder incompatibleRunShellCommandString(boolean value);

    public abstract Builder incompatibleStringJoinRequiresStrings(boolean value);

    public abstract Builder internalSkylarkFlagTestCanary(boolean value);

    public abstract Builder incompatibleDoNotSplitLinkingCmdline(boolean value);

    public abstract Builder incompatibleDepsetForLibrariesToLinkGetter(boolean value);

    public abstract Builder incompatibleRestrictStringEscapes(boolean value);

    public abstract Builder incompatibleDisallowSplitEmptySeparator(boolean value);

    public abstract Builder incompatibleDisallowDictLookupUnhashableKeys(boolean value);

    public abstract Builder incompatibleDisablePartitionDefaultParameter(boolean value);

    public abstract StarlarkSemantics build();
  }
}<|MERGE_RESOLUTION|>--- conflicted
+++ resolved
@@ -212,11 +212,9 @@
 
   public abstract boolean incompatibleDisallowDictLookupUnhashableKeys();
 
-<<<<<<< HEAD
   public abstract boolean incompatibleDisablePartitionDefaultParameter();
-=======
+
   public abstract boolean incompatibleAllowTagsPropagation();
->>>>>>> 184b4545
 
   @Memoized
   @Override
@@ -295,11 +293,8 @@
           .incompatibleRestrictStringEscapes(false)
           .incompatibleDisallowSplitEmptySeparator(false)
           .incompatibleDisallowDictLookupUnhashableKeys(false)
-<<<<<<< HEAD
           .incompatibleDisablePartitionDefaultParameter(false)
-=======
           .incompatibleAllowTagsPropagation(false)
->>>>>>> 184b4545
           .build();
 
   /** Builder for {@link StarlarkSemantics}. All fields are mandatory. */
