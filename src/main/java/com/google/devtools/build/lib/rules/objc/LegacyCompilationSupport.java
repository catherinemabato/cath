// Copyright 2016 The Bazel Authors. All rights reserved.
//
// Licensed under the Apache License, Version 2.0 (the "License");
// you may not use this file except in compliance with the License.
// You may obtain a copy of the License at
//
//    http://www.apache.org/licenses/LICENSE-2.0
//
// Unless required by applicable law or agreed to in writing, software
// distributed under the License is distributed on an "AS IS" BASIS,
// WITHOUT WARRANTIES OR CONDITIONS OF ANY KIND, either express or implied.
// See the License for the specific language governing permissions and
// limitations under the License.

package com.google.devtools.build.lib.rules.objc;

import com.google.common.annotations.VisibleForTesting;
import com.google.common.base.Joiner;
import com.google.common.base.Optional;
import com.google.common.base.Predicates;
import com.google.common.collect.ImmutableList;
import com.google.common.collect.ImmutableSet;
import com.google.common.collect.Iterables;
import com.google.devtools.build.lib.actions.Artifact;
import com.google.devtools.build.lib.actions.Artifact.TreeFileArtifact;
import com.google.devtools.build.lib.analysis.OutputGroupProvider;
import com.google.devtools.build.lib.analysis.PrerequisiteArtifacts;
import com.google.devtools.build.lib.analysis.RuleConfiguredTarget.Mode;
import com.google.devtools.build.lib.analysis.RuleContext;
import com.google.devtools.build.lib.analysis.actions.CommandLine;
import com.google.devtools.build.lib.analysis.actions.CustomCommandLine;
import com.google.devtools.build.lib.analysis.actions.SpawnActionTemplate;
import com.google.devtools.build.lib.analysis.actions.SpawnActionTemplate.OutputPathMapper;
import com.google.devtools.build.lib.analysis.config.BuildConfiguration;
import com.google.devtools.build.lib.collect.nestedset.NestedSet;
import com.google.devtools.build.lib.collect.nestedset.NestedSetBuilder;
import com.google.devtools.build.lib.collect.nestedset.Order;
import com.google.devtools.build.lib.concurrent.ThreadSafety.Immutable;
import com.google.devtools.build.lib.rules.apple.AppleCommandLineOptions.AppleBitcodeMode;
import com.google.devtools.build.lib.rules.apple.AppleConfiguration;
import com.google.devtools.build.lib.rules.apple.AppleToolchain;
import com.google.devtools.build.lib.rules.apple.DottedVersion;
import com.google.devtools.build.lib.rules.apple.Platform;
import com.google.devtools.build.lib.rules.cpp.CcToolchainProvider;
import com.google.devtools.build.lib.rules.cpp.CppCompileAction.DotdFile;
import com.google.devtools.build.lib.rules.cpp.CppModuleMap;
import com.google.devtools.build.lib.rules.cpp.FdoSupportProvider;
import com.google.devtools.build.lib.vfs.FileSystemUtils;
import com.google.devtools.build.lib.vfs.PathFragment;
import java.util.LinkedHashSet;
import java.util.List;
import java.util.Map;
import java.util.Set;
import javax.annotation.Nullable;

import static com.google.devtools.build.lib.rules.objc.ObjcProvider.DEFINE;
import static com.google.devtools.build.lib.rules.objc.ObjcProvider.DYNAMIC_FRAMEWORK_FILE;
import static com.google.devtools.build.lib.rules.objc.ObjcProvider.FORCE_LOAD_LIBRARY;
import static com.google.devtools.build.lib.rules.objc.ObjcProvider.Flag.USES_CPP;
import static com.google.devtools.build.lib.rules.objc.ObjcProvider.HEADER;
import static com.google.devtools.build.lib.rules.objc.ObjcProvider.IMPORTED_LIBRARY;
import static com.google.devtools.build.lib.rules.objc.ObjcProvider.INCLUDE;
import static com.google.devtools.build.lib.rules.objc.ObjcProvider.INCLUDE_SYSTEM;
import static com.google.devtools.build.lib.rules.objc.ObjcProvider.LINK_INPUTS;
import static com.google.devtools.build.lib.rules.objc.ObjcProvider.MODULE_MAP;
import static com.google.devtools.build.lib.rules.objc.ObjcProvider.STATIC_FRAMEWORK_FILE;
import static com.google.devtools.build.lib.rules.objc.ObjcProvider.WEAK_SDK_FRAMEWORK;
import static com.google.devtools.build.lib.rules.objc.ObjcRuleClasses.CLANG;
import static com.google.devtools.build.lib.rules.objc.ObjcRuleClasses.CLANG_PLUSPLUS;
import static com.google.devtools.build.lib.rules.objc.ObjcRuleClasses.COMPILABLE_SRCS_TYPE;
import static com.google.devtools.build.lib.rules.objc.ObjcRuleClasses.DSYMUTIL;
import static com.google.devtools.build.lib.rules.objc.ObjcRuleClasses.HEADERS;
import static com.google.devtools.build.lib.rules.objc.ObjcRuleClasses.NON_ARC_SRCS_TYPE;
import static com.google.devtools.build.lib.rules.objc.ObjcRuleClasses.PRECOMPILED_SRCS_TYPE;
import static com.google.devtools.build.lib.rules.objc.ObjcRuleClasses.SRCS_TYPE;

/**
 * Constructs command lines for objc compilation, archiving, and linking.  Uses hard-coded
 * command line templates.
 * 
 * TODO(b/28403953): Deprecate in favor of {@link CrosstoolCompilationSupport} in all objc rules.
 */
public class LegacyCompilationSupport extends CompilationSupport {

  /**
   * Frameworks implicitly linked to iOS, watchOS, and tvOS binaries when using legacy compilation.
   */
  @VisibleForTesting
  static final ImmutableList<SdkFramework> AUTOMATIC_SDK_FRAMEWORKS =
      ImmutableList.of(new SdkFramework("Foundation"), new SdkFramework("UIKit"));

  /**
   * A mapper that maps input ObjC source {@link Artifact.TreeFileArtifact}s to output object file
   * {@link Artifact.TreeFileArtifact}s.
   */
  private static final OutputPathMapper COMPILE_ACTION_TEMPLATE_OUTPUT_PATH_MAPPER =
      new OutputPathMapper() {
        @Override
        public PathFragment parentRelativeOutputPath(TreeFileArtifact inputTreeFileArtifact) {
          return FileSystemUtils.replaceExtension(
              inputTreeFileArtifact.getParentRelativePath(), ".o");
        }
      };

  /**
   * Returns information about the given rule's compilation artifacts. Dependencies specified in the
   * current rule's attributes are obtained via {@code ruleContext}. Output locations are determined
   * using the given {@code intermediateArtifacts} object. The fact that these are distinct objects
   * allows the caller to generate compilation actions pertaining to a configuration separate from
   * the current rule's configuration.
   */
  static CompilationArtifacts compilationArtifacts(
      RuleContext ruleContext, IntermediateArtifacts intermediateArtifacts) {
    PrerequisiteArtifacts srcs =
        ruleContext.getPrerequisiteArtifacts("srcs", Mode.TARGET).errorsForNonMatching(SRCS_TYPE);
    return new CompilationArtifacts.Builder()
        .addSrcs(srcs.filter(COMPILABLE_SRCS_TYPE).list())
        .addNonArcSrcs(
            ruleContext
                .getPrerequisiteArtifacts("non_arc_srcs", Mode.TARGET)
                .errorsForNonMatching(NON_ARC_SRCS_TYPE)
                .list())
        .addPrivateHdrs(srcs.filter(HEADERS).list())
        .addPrecompiledSrcs(srcs.filter(PRECOMPILED_SRCS_TYPE).list())
        .setIntermediateArtifacts(intermediateArtifacts)
        .setPchFile(Optional.fromNullable(ruleContext.getPrerequisiteArtifact("pch", Mode.TARGET)))
        .build();
  }

  /**
   * Creates a new legacy compilation support for the given rule and build configuration.
   *
   * <p>All actions will be created under the given build configuration, which may be different than
   * the current rule context configuration.
   *
   * <p>The compilation and linking flags will be retrieved from the given compilation attributes.
   * The names of the generated artifacts will be retrieved from the given intermediate artifacts.
   *
   * <p>By instantiating multiple compilation supports for the same rule but with intermediate
   * artifacts with different output prefixes, multiple archives can be compiled for the same rule
   * context.
   */
  LegacyCompilationSupport(
      RuleContext ruleContext,
      BuildConfiguration buildConfiguration,
      IntermediateArtifacts intermediateArtifacts,
      CompilationAttributes compilationAttributes,
      boolean useDeps,
      Map<String, NestedSet<Artifact>> outputGroupCollector,
      boolean isTestRule) {
    super(
        ruleContext,
        buildConfiguration,
        intermediateArtifacts,
        compilationAttributes,
        useDeps,
        outputGroupCollector,
        isTestRule);
  }

  @Override
  CompilationSupport registerCompileAndArchiveActions(
      CompilationArtifacts compilationArtifacts, ObjcProvider objcProvider,
      ExtraCompileArgs extraCompileArgs, Iterable<PathFragment> priorityHeaders,
      @Nullable CcToolchainProvider ccToolchain, @Nullable FdoSupportProvider fdoSupport) {
    registerGenerateModuleMapAction(compilationArtifacts);
    Optional<CppModuleMap> moduleMap;
    if (objcConfiguration.moduleMapsEnabled()) {
      moduleMap = Optional.of(intermediateArtifacts.moduleMap());
    } else {
      moduleMap = Optional.absent();
    }
    registerCompileAndArchiveActions(
        compilationArtifacts,
        objcProvider,
        extraCompileArgs,
        priorityHeaders,
        moduleMap);
    return this;
  }

  /**
   * Creates actions to compile each source file individually, and link all the compiled object
   * files into a single archive library.
   */
  private void registerCompileAndArchiveActions(
      CompilationArtifacts compilationArtifacts,
      ObjcProvider objcProvider,
      ExtraCompileArgs extraCompileArgs,
      Iterable<PathFragment> priorityHeaders,
      Optional<CppModuleMap> moduleMap) {
    ImmutableList.Builder<Artifact> objFilesBuilder = ImmutableList.builder();
    ImmutableList.Builder<ObjcHeaderThinningInfo> objcHeaderThinningInfos = ImmutableList.builder();

    for (Artifact sourceFile : compilationArtifacts.getSrcs()) {
      Artifact objFile = intermediateArtifacts.objFile(sourceFile);
      objFilesBuilder.add(objFile);

      if (objFile.isTreeArtifact()) {
        registerCompileActionTemplate(
            sourceFile,
            objFile,
            objcProvider,
            priorityHeaders,
            moduleMap,
            compilationArtifacts,
            Iterables.concat(extraCompileArgs, ImmutableList.of("-fobjc-arc")));
      } else {
        ObjcHeaderThinningInfo objcHeaderThinningInfo =
            registerCompileAction(
                sourceFile,
                objFile,
                objcProvider,
                priorityHeaders,
                moduleMap,
                compilationArtifacts,
                Iterables.concat(extraCompileArgs, ImmutableList.of("-fobjc-arc")));
        if (objcHeaderThinningInfo != null) {
          objcHeaderThinningInfos.add(objcHeaderThinningInfo);
        }
      }
    }
    for (Artifact nonArcSourceFile : compilationArtifacts.getNonArcSrcs()) {
      Artifact objFile = intermediateArtifacts.objFile(nonArcSourceFile);
      objFilesBuilder.add(objFile);
      if (objFile.isTreeArtifact()) {
        registerCompileActionTemplate(
            nonArcSourceFile,
            objFile,
            objcProvider,
            priorityHeaders,
            moduleMap,
            compilationArtifacts,
            Iterables.concat(extraCompileArgs, ImmutableList.of("-fno-objc-arc")));
      } else {
        ObjcHeaderThinningInfo objcHeaderThinningInfo =
            registerCompileAction(
                nonArcSourceFile,
                objFile,
                objcProvider,
                priorityHeaders,
                moduleMap,
                compilationArtifacts,
                Iterables.concat(extraCompileArgs, ImmutableList.of("-fno-objc-arc")));
        if (objcHeaderThinningInfo != null) {
          objcHeaderThinningInfos.add(objcHeaderThinningInfo);
        }
      }
    }

    objFilesBuilder.addAll(compilationArtifacts.getPrecompiledSrcs());

    ImmutableList<Artifact> objFiles = objFilesBuilder.build();
    outputGroupCollector.put(
        OutputGroupProvider.FILES_TO_COMPILE,
        NestedSetBuilder.<Artifact>stableOrder().addAll(objFiles).build());

    for (Artifact archive : compilationArtifacts.getArchive().asSet()) {
      registerArchiveActions(objFiles, archive);
    }

    registerHeaderScanningActions(
        objcHeaderThinningInfos.build(), objcProvider, compilationArtifacts);
  }

  private CustomCommandLine compileActionCommandLine(
      Artifact sourceFile,
      Artifact objFile,
      ObjcProvider objcProvider,
      Iterable<PathFragment> priorityHeaders,
      Optional<CppModuleMap> moduleMap,
      Optional<Artifact> pchFile,
      Optional<Artifact> dotdFile,
      Iterable<String> otherFlags,
      boolean collectCodeCoverage,
      boolean isCPlusPlusSource) {
    CustomCommandLine.Builder commandLine = new CustomCommandLine.Builder().add(CLANG);

    if (isCPlusPlusSource) {
      commandLine.add("-stdlib=libc++");
      commandLine.add("-std=gnu++11");
    }

    // The linker needs full debug symbol information to perform binary dead-code stripping.
    if (objcConfiguration.shouldStripBinary()) {
      commandLine.add("-g");
    }

    List<String> coverageFlags = ImmutableList.of();
    if (collectCodeCoverage) {
      if (buildConfiguration.isLLVMCoverageMapFormatEnabled()) {
        coverageFlags = CLANG_LLVM_COVERAGE_FLAGS;
      } else {
        coverageFlags = CLANG_GCOV_COVERAGE_FLAGS;
      }
    }

    commandLine
        .add(compileFlagsForClang(appleConfiguration))
        .add(commonLinkAndCompileFlagsForClang(objcProvider, objcConfiguration, appleConfiguration))
        .add(objcConfiguration.getCoptsForCompilationMode())
        .addBeforeEachPath(
            "-iquote", ObjcCommon.userHeaderSearchPaths(objcProvider, buildConfiguration))
        .addBeforeEachExecPath("-include", pchFile.asSet())
        .addBeforeEachPath("-I", priorityHeaders)
        .addBeforeEachPath("-I", objcProvider.get(INCLUDE))
        .addBeforeEachPath("-isystem", objcProvider.get(INCLUDE_SYSTEM))
        .add(otherFlags)
        .addFormatEach("-D%s", objcProvider.get(DEFINE))
        .add(coverageFlags)
        .add(getCompileRuleCopts());

    // Add input source file arguments
    commandLine.add("-c");
    if (!sourceFile.getExecPath().isAbsolute()
        && objcConfiguration.getUseAbsolutePathsForActions()) {
      String workspaceRoot = objcConfiguration.getXcodeWorkspaceRoot();

      // If the source file is a tree artifact, it means the file is basically a directory that may
      // contain multiple concrete source files at execution time. When constructing the command
      // line, we insert the source tree artifact as a placeholder, which will be replaced with
      // one of its contained source files of type {@link Artifact.TreeFileArtifact} at execution
      // time.
      //
      // We also do something similar for the object file arguments below.
      if (sourceFile.isTreeArtifact()) {
        commandLine.addPlaceholderTreeArtifactFormattedExecPath(workspaceRoot + "/%s", sourceFile);
      } else {
        commandLine.addPaths(workspaceRoot + "/%s", sourceFile.getExecPath());
      }
    } else {
      if (sourceFile.isTreeArtifact()) {
        commandLine.addPlaceholderTreeArtifactExecPath(sourceFile);
      } else {
        commandLine.addPath(sourceFile.getExecPath());
      }
    }

    // Add output object file arguments.
    commandLine.add("-o");
    if (objFile.isTreeArtifact()) {
      commandLine.addPlaceholderTreeArtifactExecPath(objFile);
    } else {
      commandLine.addPath(objFile.getExecPath());
    }

    // Add Dotd file arguments.
    if (dotdFile.isPresent()) {
      commandLine.add("-MD").addExecPath("-MF", dotdFile.get());
    }

    // Add module map arguments.
    if (moduleMap.isPresent()) {
      // If modules are enabled for the rule, -fmodules is added to the copts already. (This implies
      // module map usage). Otherwise, we need to pass -fmodule-maps.
      if (!attributes.enableModules()) {
        commandLine.add("-fmodule-maps");
      }
      commandLine
          .add("-iquote")
          .add(moduleMap.get().getArtifact().getExecPath().getParentDirectory().toString())
          .add("-fmodule-map-file=" + moduleMap
              .get()
              .getArtifact()
              .getExecPath()
              .toString()
          )
          ;
<<<<<<< HEAD
=======
      for (Artifact map : objcProvider.get(MODULE_MAP)) {
        // Clang doesn't always find transtive modules if they aren't named module.modulemap and aren't explicitely defined
        commandLine
            .add("-fmodule-map-file=" + map
                .getExecPath()
                .toString()
            )
        ;
      }

>>>>>>> 048fc4a5
      boolean alreadyHasModuleName = false;

      for (String otherFlag : attributes.copts()) {
        if (otherFlag.startsWith("-fmodule-name=")) {
          alreadyHasModuleName = true;
          break;
        }
      }

      if (!alreadyHasModuleName) {
        commandLine.add("-fmodule-name=" + moduleMap.get().getName());
      }
    }

    return commandLine.build();
  }

  @Nullable
  private ObjcHeaderThinningInfo registerCompileAction(
      Artifact sourceFile,
      Artifact objFile,
      ObjcProvider objcProvider,
      Iterable<PathFragment> priorityHeaders,
      Optional<CppModuleMap> moduleMap,
      CompilationArtifacts compilationArtifacts,
      Iterable<String> otherFlags) {
    boolean isCPlusPlusSource = ObjcRuleClasses.CPP_SOURCES.matches(sourceFile.getExecPath());
    boolean runCodeCoverage =
        buildConfiguration.isCodeCoverageEnabled() && ObjcRuleClasses.isInstrumentable(sourceFile);
    DotdFile dotdFile = intermediateArtifacts.dotdFile(sourceFile);

    CustomCommandLine commandLine =
        compileActionCommandLine(
            sourceFile,
            objFile,
            objcProvider,
            priorityHeaders,
            moduleMap,
            compilationArtifacts.getPchFile(),
            Optional.of(dotdFile.artifact()),
            otherFlags,
            runCodeCoverage,
            isCPlusPlusSource);

    Optional<Artifact> gcnoFile = Optional.absent();
    if (runCodeCoverage && !buildConfiguration.isLLVMCoverageMapFormatEnabled()) {
      gcnoFile = Optional.of(intermediateArtifacts.gcnoFile(sourceFile));
    }

    NestedSet<Artifact> moduleMapInputs = NestedSetBuilder.emptySet(Order.STABLE_ORDER);
    if (objcConfiguration.moduleMapsEnabled()) {
      moduleMapInputs = objcProvider.get(MODULE_MAP);
    }

    // TODO(bazel-team): Remove private headers from inputs once they're added to the provider.
    ObjcCompileAction.Builder compileBuilder =
        ObjcCompileAction.Builder.createObjcCompileActionBuilderWithAppleEnv(
                appleConfiguration, appleConfiguration.getSingleArchPlatform())
            .setDotdPruningPlan(objcConfiguration.getDotdPruningPlan())
            .setSourceFile(sourceFile)
            .addTransitiveHeaders(objcProvider.get(HEADER))
            .addHeaders(compilationArtifacts.getPrivateHdrs())
            .addTransitiveMandatoryInputs(moduleMapInputs)
            .addTransitiveMandatoryInputs(objcProvider.get(STATIC_FRAMEWORK_FILE))
            .addTransitiveMandatoryInputs(objcProvider.get(DYNAMIC_FRAMEWORK_FILE))
            .setDotdFile(dotdFile)
            .addMandatoryInputs(compilationArtifacts.getPchFile().asSet());

    Artifact headersListFile = null;
    if (isHeaderThinningEnabled()
        && SOURCES_FOR_HEADER_THINNING.matches(sourceFile.getFilename())) {
      headersListFile = intermediateArtifacts.headersListFile(sourceFile);
      compileBuilder.setHeadersListFile(headersListFile);
    }

    ruleContext.registerAction(
        compileBuilder
            .setMnemonic("ObjcCompile")
            .setExecutable(xcrunwrapper(ruleContext))
            .setCommandLine(commandLine)
            .addOutput(objFile)
            .addOutputs(gcnoFile.asSet())
            .addOutput(dotdFile.artifact())
            .build(ruleContext));

    return headersListFile == null
        ? null
        : new ObjcHeaderThinningInfo(
            sourceFile, headersListFile, ImmutableList.copyOf(commandLine.arguments()));
  }

  /**
   * Registers a SpawnActionTemplate to compile the source file tree artifact, {@code sourceFiles},
   * which can contain multiple concrete source files unknown at analysis time. At execution time,
   * the SpawnActionTemplate will register one ObjcCompile action for each individual source file
   * under {@code sourceFiles}.
   *
   * <p>Note that this method currently does not support code coverage and sources other than ObjC
   * sources.
   *
   * @param sourceFiles tree artifact containing source files to compile
   * @param objFiles tree artifact containing object files compiled from {@code sourceFiles}
   * @param objcProvider ObjcProvider instance for this invocation
   * @param priorityHeaders priority headers to be included before the dependency headers
   * @param moduleMap the module map generated from the associated headers
   * @param compilationArtifacts the CompilationArtifacts instance for this invocation
   * @param otherFlags extra compilation flags to add to the compile action command line
   */
  private void registerCompileActionTemplate(
      Artifact sourceFiles,
      Artifact objFiles,
      ObjcProvider objcProvider,
      Iterable<PathFragment> priorityHeaders,
      Optional<CppModuleMap> moduleMap,
      CompilationArtifacts compilationArtifacts,
      Iterable<String> otherFlags) {
    CustomCommandLine commandLine =
        compileActionCommandLine(
            sourceFiles,
            objFiles,
            objcProvider,
            priorityHeaders,
            moduleMap,
            compilationArtifacts.getPchFile(),
            Optional.<Artifact>absent(),
            otherFlags,
            /* runCodeCoverage=*/ false,
            /* isCPlusPlusSource=*/ false);

    AppleConfiguration appleConfiguration = ruleContext.getFragment(AppleConfiguration.class);
    Platform platform = appleConfiguration.getSingleArchPlatform();

    NestedSet<Artifact> moduleMapInputs = NestedSetBuilder.emptySet(Order.STABLE_ORDER);
    if (objcConfiguration.moduleMapsEnabled()) {
      moduleMapInputs = objcProvider.get(MODULE_MAP);
    }

    ruleContext.registerAction(
        new SpawnActionTemplate.Builder(sourceFiles, objFiles)
            .setMnemonics("ObjcCompileActionTemplate", "ObjcCompile")
            .setExecutable(xcrunwrapper(ruleContext))
            .setCommandLineTemplate(commandLine)
            .setEnvironment(ObjcRuleClasses.appleToolchainEnvironment(appleConfiguration, platform))
            .setExecutionInfo(ObjcRuleClasses.darwinActionExecutionRequirement())
            .setOutputPathMapper(COMPILE_ACTION_TEMPLATE_OUTPUT_PATH_MAPPER)
            .addCommonTransitiveInputs(objcProvider.get(HEADER))
            .addCommonTransitiveInputs(moduleMapInputs)
            .addCommonInputs(moduleMap.transform(CppModuleMap::getArtifact).asSet())
            .addCommonInputs(compilationArtifacts.getPrivateHdrs())
            .addCommonTransitiveInputs(objcProvider.get(STATIC_FRAMEWORK_FILE))
            .addCommonTransitiveInputs(objcProvider.get(DYNAMIC_FRAMEWORK_FILE))
            .addCommonInputs(compilationArtifacts.getPchFile().asSet())
            .build(ruleContext.getActionOwner()));
  }

  private void registerArchiveActions(List<Artifact> objFiles, Artifact archive) {
    Artifact objList = intermediateArtifacts.archiveObjList();
    registerObjFilelistAction(objFiles, objList);
    registerArchiveAction(objFiles, archive);
  }

  private void registerArchiveAction(
      Iterable<Artifact> objFiles,
      Artifact archive) {
    Artifact objList = intermediateArtifacts.archiveObjList();
    ruleContext.registerAction(ObjcRuleClasses.spawnAppleEnvActionBuilder(
                appleConfiguration, appleConfiguration.getSingleArchPlatform())
            .setMnemonic("ObjcLink")
            .setExecutable(libtool(ruleContext))
            .setCommandLine(new CustomCommandLine.Builder()
                    .add("-static")
                    .add("-filelist").add(objList.getExecPathString())
                    .add("-arch_only").add(appleConfiguration.getSingleArchitecture())
                    .add("-syslibroot").add(AppleToolchain.sdkDir())
                    .add("-o").add(archive.getExecPathString())
                    .build())
            .addInputs(objFiles)
            .addInput(objList)
            .addOutput(archive)
            .build(ruleContext));
  }

  @Override
  protected CompilationSupport registerFullyLinkAction(
      ObjcProvider objcProvider, Iterable<Artifact> inputArtifacts, Artifact outputArchive,
      @Nullable CcToolchainProvider ccToolchain, @Nullable FdoSupportProvider fdoSupport) {
    ruleContext.registerAction(
        ObjcRuleClasses.spawnAppleEnvActionBuilder(
                appleConfiguration, appleConfiguration.getSingleArchPlatform())
            .setMnemonic("ObjcLink")
            .setExecutable(libtool(ruleContext))
            .setCommandLine(
                new CustomCommandLine.Builder()
                    .add("-static")
                    .add("-arch_only").add(appleConfiguration.getSingleArchitecture())
                    .add("-syslibroot").add(AppleToolchain.sdkDir())
                    .add("-o").add(outputArchive.getExecPathString())
                    .addExecPaths(inputArtifacts)
                    .build())
            .addInputs(inputArtifacts)
            .addOutput(outputArchive)
            .build(ruleContext));
    return this;
  }

  @Override
  CompilationSupport registerLinkActions(
      ObjcProvider objcProvider,
      J2ObjcMappingFileProvider j2ObjcMappingFileProvider,
      J2ObjcEntryClassProvider j2ObjcEntryClassProvider,
      ExtraLinkArgs extraLinkArgs,
      Iterable<Artifact> extraLinkInputs,
      DsymOutputType dsymOutputType,
      CcToolchainProvider toolchain) {
    Optional<Artifact> dsymBundleZip;
    Optional<Artifact> linkmap;
    Optional<Artifact> bitcodeSymbolMap;
    if (objcConfiguration.generateDsym()) {
      registerDsymActions(dsymOutputType);
      dsymBundleZip = Optional.of(intermediateArtifacts.tempDsymBundleZip(dsymOutputType));
    } else {
      dsymBundleZip = Optional.absent();
    }

    Iterable<Artifact> prunedJ2ObjcArchives =
        computeAndStripPrunedJ2ObjcArchives(
            j2ObjcEntryClassProvider, j2ObjcMappingFileProvider, objcProvider);

    if (objcConfiguration.generateLinkmap()) {
      linkmap = Optional.of(intermediateArtifacts.linkmap());
    } else {
      linkmap = Optional.absent();
    }

    if (appleConfiguration.getBitcodeMode() == AppleBitcodeMode.EMBEDDED) {
      bitcodeSymbolMap = Optional.of(intermediateArtifacts.bitcodeSymbolMap());
    } else {
      bitcodeSymbolMap = Optional.absent();
    }

    registerLinkAction(
        objcProvider,
        extraLinkArgs,
        extraLinkInputs,
        dsymBundleZip,
        prunedJ2ObjcArchives,
        linkmap,
        bitcodeSymbolMap);
    return this;
  }

  private StrippingType getStrippingType(CommandLine commandLine) {
    return Iterables.contains(commandLine.arguments(), "-dynamiclib")
        ? StrippingType.DYNAMIC_LIB
        : StrippingType.DEFAULT;
  }

  private void registerLinkAction(
      ObjcProvider objcProvider,
      ExtraLinkArgs extraLinkArgs,
      Iterable<Artifact> extraLinkInputs,
      Optional<Artifact> dsymBundleZip,
      Iterable<Artifact> prunedJ2ObjcArchives,
      Optional<Artifact> linkmap,
      Optional<Artifact> bitcodeSymbolMap) {
    Artifact binaryToLink = getBinaryToLink();

    ImmutableList<Artifact> objcLibraries = objcProvider.getObjcLibraries();
    ImmutableList<Artifact> ccLibraries = objcProvider.getCcLibraries();
    ImmutableList<Artifact> bazelBuiltLibraries = Iterables.isEmpty(prunedJ2ObjcArchives)
            ? objcLibraries : substituteJ2ObjcPrunedLibraries(objcProvider);
    CommandLine commandLine =
        linkCommandLine(
            extraLinkArgs,
            objcProvider,
            binaryToLink,
            dsymBundleZip,
            ccLibraries,
            bazelBuiltLibraries,
            linkmap,
            bitcodeSymbolMap);
    ruleContext.registerAction(
        ObjcRuleClasses.spawnAppleEnvActionBuilder(
                appleConfiguration, appleConfiguration.getSingleArchPlatform())
            .setMnemonic("ObjcLink")
            .setShellCommand(ImmutableList.of("/bin/bash", "-c"))
            .setCommandLine(new SingleArgCommandLine(commandLine))
            .addOutput(binaryToLink)
            .addOutputs(dsymBundleZip.asSet())
            .addOutputs(linkmap.asSet())
            .addOutputs(bitcodeSymbolMap.asSet())
            .addInputs(bazelBuiltLibraries)
            .addTransitiveInputs(objcProvider.get(IMPORTED_LIBRARY))
            .addTransitiveInputs(objcProvider.get(STATIC_FRAMEWORK_FILE))
            .addTransitiveInputs(objcProvider.get(DYNAMIC_FRAMEWORK_FILE))
            .addTransitiveInputs(objcProvider.get(LINK_INPUTS))
            .addInputs(ccLibraries)
            .addInputs(extraLinkInputs)
            .addInputs(prunedJ2ObjcArchives)
            .addInput(intermediateArtifacts.linkerObjList())
            .addInput(xcrunwrapper(ruleContext).getExecutable())
            .build(ruleContext));

    if (objcConfiguration.shouldStripBinary()) {
      registerBinaryStripAction(binaryToLink, getStrippingType(commandLine));
    }
  }

  @Override
  protected Set<String> frameworkNames(ObjcProvider objcProvider) {
    Set<String> names = new LinkedHashSet<>();
    Iterables.addAll(names, SdkFramework.names(AUTOMATIC_SDK_FRAMEWORKS));
    names.addAll(super.frameworkNames(objcProvider));
    return names;
  }

  private CommandLine linkCommandLine(
      ExtraLinkArgs extraLinkArgs,
      ObjcProvider objcProvider,
      Artifact linkedBinary,
      Optional<Artifact> dsymBundleZip,
      Iterable<Artifact> ccLibraries,
      Iterable<Artifact> bazelBuiltLibraries,
      Optional<Artifact> linkmap,
      Optional<Artifact> bitcodeSymbolMap) {
    Iterable<String> libraryNames = libraryNames(objcProvider);

    CustomCommandLine.Builder commandLine = CustomCommandLine.builder()
            .addPath(xcrunwrapper(ruleContext).getExecutable().getExecPath());
    if (objcProvider.is(USES_CPP)) {
      commandLine
        .add(CLANG_PLUSPLUS)
        .add("-stdlib=libc++")
        .add("-std=gnu++11");
    } else {
      commandLine.add(CLANG);
    }

    // TODO(b/36562173): Replace the "!isTestRule" condition with the presence of "-bundle" in
    // the command line.
    if (objcConfiguration.shouldStripBinary() && !isTestRule) {
      commandLine.add("-dead_strip").add("-no_dead_strip_inits_and_terms");
    }

    Iterable<Artifact> ccLibrariesToForceLoad =
        Iterables.filter(ccLibraries, ALWAYS_LINKED_CC_LIBRARY);

    ImmutableSet<Artifact> forceLinkArtifacts = ImmutableSet.<Artifact>builder()
            .addAll(objcProvider.get(FORCE_LOAD_LIBRARY))
            .addAll(ccLibrariesToForceLoad).build();

    Artifact inputFileList = intermediateArtifacts.linkerObjList();
    Iterable<Artifact> objFiles =
        Iterables.concat(bazelBuiltLibraries, objcProvider.get(IMPORTED_LIBRARY), ccLibraries);
    // Clang loads archives specified in filelists and also specified as -force_load twice,
    // resulting in duplicate symbol errors unless they are deduped.
    objFiles = Iterables.filter(objFiles, Predicates.not(Predicates.in(forceLinkArtifacts)));

    registerObjFilelistAction(objFiles, inputFileList);

    if (objcConfiguration.shouldPrioritizeStaticLibs()) {
      commandLine.add("-filelist").add(inputFileList.getExecPathString());
    }

    AppleBitcodeMode bitcodeMode = appleConfiguration.getBitcodeMode();
    commandLine.add(bitcodeMode.getCompileAndLinkFlags());

    if (bitcodeMode == AppleBitcodeMode.EMBEDDED) {
      commandLine.add("-Xlinker").add("-bitcode_verify");
      commandLine.add("-Xlinker").add("-bitcode_hide_symbols");
      commandLine
          .add("-Xlinker")
          .add("-bitcode_symbol_map")
          .add("-Xlinker")
          .add(bitcodeSymbolMap.get().getExecPathString());
    }

    commandLine
        .add(commonLinkAndCompileFlagsForClang(objcProvider, objcConfiguration, appleConfiguration))
        .add("-Xlinker")
        .add("-objc_abi_version")
        .add("-Xlinker")
        .add("2")
        // Set the rpath so that at runtime dylibs can be loaded from the bundle root's "Frameworks"
        // directory.
        .add("-Xlinker")
        .add("-rpath")
        .add("-Xlinker")
        .add("@executable_path/Frameworks")
        .add("-fobjc-link-runtime")
        .add(DEFAULT_LINKER_FLAGS)
        .addBeforeEach("-framework", frameworkNames(objcProvider))
        .addBeforeEach("-weak_framework", SdkFramework.names(objcProvider.get(WEAK_SDK_FRAMEWORK)))
        .addFormatEach("-l%s", libraryNames);

    if (!objcConfiguration.shouldPrioritizeStaticLibs()) {
      commandLine.add("-filelist").add(inputFileList.getExecPathString());
    }

    commandLine
        .addExecPath("-o", linkedBinary)
        .addBeforeEachExecPath("-force_load", forceLinkArtifacts)
        .add(extraLinkArgs)
        .add(objcProvider.get(ObjcProvider.LINKOPT));

    if (buildConfiguration.isCodeCoverageEnabled()) {
      if (buildConfiguration.isLLVMCoverageMapFormatEnabled()) {
        commandLine.add(LINKER_LLVM_COVERAGE_FLAGS);
      } else {
        commandLine.add(LINKER_COVERAGE_FLAGS);
      }
    }

    for (String linkopt : attributes.linkopts()) {
      commandLine.add("-Wl," + linkopt);
    }

    if (linkmap.isPresent()) {
      commandLine
        .add("-Xlinker -map")
        .add("-Xlinker " + linkmap.get().getExecPath());
    }

    // Call to dsymutil for debug symbol generation must happen in the link action.
    // All debug symbol information is encoded in object files inside archive files. To generate
    // the debug symbol bundle, dsymutil will look inside the linked binary for the encoded
    // absolute paths to archive files, which are only valid in the link action.
    if (dsymBundleZip.isPresent()) {
      PathFragment dsymPath = FileSystemUtils.removeExtension(dsymBundleZip.get().getExecPath());
      commandLine
          .add("&&")
          .addPath(xcrunwrapper(ruleContext).getExecutable().getExecPath())
          .add(DSYMUTIL)
          .add(linkedBinary.getExecPathString())
          .add("-o " + dsymPath)
          .add("&& zipped_bundle=${PWD}/" + dsymBundleZip.get().getShellEscapedExecPathString())
          .add("&& cd " + dsymPath)
          .add("&& /usr/bin/zip -q -r \"${zipped_bundle}\" .");
    }

    return commandLine.build();
  }

  /**
   * Command line that converts its input's arg array to a single input.
   *
   * <p>Required as a hack to the link command line because that may contain two commands, which are
   * then passed to {@code /bin/bash -c}, and accordingly need to be a single argument.
   */
  @Immutable // if original is immutable
  private static final class SingleArgCommandLine extends CommandLine {
    private final CommandLine original;

    private SingleArgCommandLine(CommandLine original) {
      this.original = original;
    }

    @Override
    public Iterable<String> arguments() {
      return ImmutableList.of(Joiner.on(' ').join(original.arguments()));
    }
  }

  /** Returns a list of clang flags used for all link and compile actions executed through clang. */
  private List<String> commonLinkAndCompileFlagsForClang(
      ObjcProvider provider, ObjcConfiguration objcConfiguration,
      AppleConfiguration appleConfiguration) {
    ImmutableList.Builder<String> builder = new ImmutableList.Builder<>();
    Platform platform = appleConfiguration.getSingleArchPlatform();
    String minOSVersionArg;
    switch (platform) {
      case IOS_SIMULATOR:
        minOSVersionArg = "-mios-simulator-version-min";
        break;
      case IOS_DEVICE:
        minOSVersionArg = "-miphoneos-version-min";
        break;
      case WATCHOS_SIMULATOR:
        minOSVersionArg = "-mwatchos-simulator-version-min";
        break;
      case WATCHOS_DEVICE:
        minOSVersionArg = "-mwatchos-version-min";
        break;
      case TVOS_SIMULATOR:
        minOSVersionArg = "-mtvos-simulator-version-min";
        break;
      case TVOS_DEVICE:
        minOSVersionArg = "-mtvos-version-min";
        break;
      default:
        throw new IllegalArgumentException("Unhandled platform " + platform);
    }
    DottedVersion minOSVersion = appleConfiguration.getMinimumOsForPlatformType(platform.getType());
    builder.add(minOSVersionArg + "=" + minOSVersion);

    if (objcConfiguration.generateDsym()) {
      builder.add("-g");
    }

    return builder
        .add("-arch", appleConfiguration.getSingleArchitecture())
        .add("-isysroot", AppleToolchain.sdkDir())
        // TODO(bazel-team): Pass framework search paths to Xcodegen.
        .addAll(commonFrameworkFlags(provider, appleConfiguration))
        .build();
  }

  private static Iterable<String> compileFlagsForClang(AppleConfiguration configuration) {
    return Iterables.concat(
        AppleToolchain.DEFAULT_WARNINGS.values(),
        platformSpecificCompileFlagsForClang(configuration),
        configuration.getBitcodeMode().getCompileAndLinkFlags(),
        DEFAULT_COMPILER_FLAGS
    );
  }

  private static List<String> platformSpecificCompileFlagsForClang(
      AppleConfiguration configuration) {
    switch (configuration.getSingleArchPlatform()) {
      case IOS_DEVICE:
      case WATCHOS_DEVICE:
      case TVOS_DEVICE:
        return ImmutableList.of();
      case IOS_SIMULATOR:
      case WATCHOS_SIMULATOR:
      case TVOS_SIMULATOR:
        return SIMULATOR_COMPILE_FLAGS;
      default:
        throw new AssertionError();
    }
  }
}<|MERGE_RESOLUTION|>--- conflicted
+++ resolved
@@ -366,8 +366,6 @@
               .toString()
           )
           ;
-<<<<<<< HEAD
-=======
       for (Artifact map : objcProvider.get(MODULE_MAP)) {
         // Clang doesn't always find transtive modules if they aren't named module.modulemap and aren't explicitely defined
         commandLine
@@ -378,7 +376,6 @@
         ;
       }
 
->>>>>>> 048fc4a5
       boolean alreadyHasModuleName = false;
 
       for (String otherFlag : attributes.copts()) {
