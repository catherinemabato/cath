// Copyright 2021 The Bazel Authors. All rights reserved.
//
// Licensed under the Apache License, Version 2.0 (the "License");
// you may not use this file except in compliance with the License.
// You may obtain a copy of the License at
//
//    http://www.apache.org/licenses/LICENSE-2.0
//
// Unless required by applicable law or agreed to in writing, software
// distributed under the License is distributed on an "AS IS" BASIS,
// WITHOUT WARRANTIES OR CONDITIONS OF ANY KIND, either express or implied.
// See the License for the specific language governing permissions and
// limitations under the License.
//

package com.google.devtools.build.lib.bazel.bzlmod;

import static com.google.common.collect.ImmutableList.toImmutableList;

import com.google.auto.value.AutoValue;
import com.google.common.annotations.VisibleForTesting;
import com.google.common.collect.HashBiMap;
import com.google.common.collect.ImmutableBiMap;
import com.google.common.collect.ImmutableCollection;
import com.google.common.collect.ImmutableList;
import com.google.common.collect.ImmutableMap;
import com.google.devtools.build.docgen.annot.DocumentMethods;
import com.google.devtools.build.lib.bazel.bzlmod.Version.ParseException;
import com.google.devtools.build.lib.cmdline.RepositoryName;
import java.util.ArrayList;
import java.util.HashMap;
import java.util.LinkedHashMap;
import java.util.List;
import java.util.Map;
import java.util.regex.Pattern;
import javax.annotation.Nullable;
import net.starlark.java.annot.Param;
import net.starlark.java.annot.ParamType;
import net.starlark.java.annot.StarlarkBuiltin;
import net.starlark.java.annot.StarlarkMethod;
import net.starlark.java.eval.Dict;
import net.starlark.java.eval.EvalException;
import net.starlark.java.eval.Sequence;
import net.starlark.java.eval.Starlark;
import net.starlark.java.eval.StarlarkInt;
import net.starlark.java.eval.StarlarkThread;
import net.starlark.java.eval.StarlarkValue;
import net.starlark.java.eval.Structure;
import net.starlark.java.eval.Tuple;
import net.starlark.java.syntax.Location;

/** A collection of global Starlark build API functions that apply to MODULE.bazel files. */
@DocumentMethods
public class ModuleFileGlobals {
<<<<<<< HEAD
=======
  /**
   * A valid module name must: 1) begin with a lowercase letter; 2) end with a lowercase letter or a
   * digit; 3) contain only lowercase letters, digits, or one of * '._-'.
   */
  private static final Pattern VALID_MODULE_NAME = Pattern.compile("[a-z]([a-z0-9._-]*[a-z0-9])?");
>>>>>>> 48744833

  private boolean moduleCalled = false;
  private final boolean ignoreDevDeps;
  private final Module.Builder module;
  private final Map<String, ModuleKey> deps = new LinkedHashMap<>();
  private final List<ModuleExtensionProxy> extensionProxies = new ArrayList<>();
  private final Map<String, ModuleOverride> overrides = new HashMap<>();
  private final Map<String, RepoNameUsage> repoNameUsages = new HashMap<>();

  public ModuleFileGlobals(
      ImmutableMap<String, NonRegistryOverride> builtinModules,
      ModuleKey key,
      @Nullable Registry registry,
      boolean ignoreDevDeps) {
    module = Module.builder().setKey(key).setRegistry(registry);
    this.ignoreDevDeps = ignoreDevDeps;
    if (ModuleKey.ROOT.equals(key)) {
      overrides.putAll(builtinModules);
    }
    for (String builtinModule : builtinModules.keySet()) {
      if (key.getName().equals(builtinModule)) {
        // The built-in module does not depend on itself.
        continue;
      }
      deps.put(builtinModule, ModuleKey.create(builtinModule, Version.EMPTY));
      try {
        addRepoNameUsage(builtinModule, "as a built-in dependency", Location.BUILTIN);
      } catch (EvalException e) {
        throw new IllegalStateException(e);
      }
    }
  }

  @AutoValue
  abstract static class RepoNameUsage {
    abstract String getHow();

    abstract Location getWhere();
  }

  private void addRepoNameUsage(String repoName, String how, Location where) throws EvalException {
    RepoNameUsage collision =
        repoNameUsages.put(repoName, new AutoValue_ModuleFileGlobals_RepoNameUsage(how, where));
    if (collision != null) {
      throw Starlark.errorf(
          "The repo name '%s' is already being used %s at %s",
          repoName, collision.getHow(), collision.getWhere());
    }
  }

  @VisibleForTesting
  static void validateModuleName(String moduleName) throws EvalException {
    if (!RepositoryName.VALID_MODULE_NAME.matcher(moduleName).matches()) {
      throw Starlark.errorf(
          "invalid module name '%s': valid names must 1) only contain lowercase letters (a-z),"
              + " digits (0-9), dots (.), hyphens (-), and underscores (_); 2) begin with a"
              + " lowercase letter; 3) end with a lowercase letter or digit.",
          moduleName);
    }
  }

  @StarlarkMethod(
      name = "module",
      doc =
          "Declares certain properties of the Bazel module represented by the current Bazel repo."
              + " These properties are either essential metadata of the module (such as the name"
              + " and version), or affect behavior of the current module and its dependents.  <p>It"
              + " should be called at most once. It can be omitted only if this module is the root"
              + " module (as in, if it's not going to be depended on by another module).",
      parameters = {
        @Param(
            name = "name",
            doc =
                "The name of the module. Can be omitted only if this module is the root module (as"
                    + " in, if it's not going to be depended on by another module). A valid module"
                    + " name must: 1) only contain lowercase letters (a-z), digits (0-9), dots (.),"
                    + " hyphens (-), and underscores (_); 2) begin with a lowercase letter; 3) end"
                    + " with a lowercase letter or digit.",
            named = true,
            positional = false,
            defaultValue = "''"),
        @Param(
            name = "version",
            // TODO(wyv): explain version format
            doc =
                "The version of the module. Can be omitted only if this module is the root module"
                    + " (as in, if it's not going to be depended on by another module).",
            named = true,
            positional = false,
            defaultValue = "''"),
        @Param(
            name = "compatibility_level",
            // TODO(wyv): See X for more details
            doc =
                "The compatibility level of the module; this should be changed every time a major"
                    + " incompatible change is introduced. This is essentially the \"major"
                    + " version\" of the module in terms of SemVer, except that it's not embedded"
                    + " in the version string itself, but exists as a separate field. Modules with"
                    + " different compatibility levels participate in version resolution as if"
                    + " they're modules with different names, but the final dependency graph"
                    + " cannot contain multiple modules with the same name but different"
                    + " compatibility levels (unless <code>multiple_version_override</code> is in"
                    + " effect; see there for more details).",
            named = true,
            positional = false,
            defaultValue = "0"),
        @Param(
            name = "execution_platforms_to_register",
            doc =
                "A list of already-defined execution platforms to be registered when this module is"
                    + " selected. Should be a list of absolute target patterns (ie. beginning with"
                    + " either <code>@</code> or <code>//</code>). See <a"
                    + " href=\"${link toolchains}\">toolchain resolution</a> for more"
                    + " information.",
            named = true,
            positional = false,
            allowedTypes = {@ParamType(type = Iterable.class, generic1 = String.class)},
            defaultValue = "[]"),
        @Param(
            name = "toolchains_to_register",
            doc =
                "A list of already-defined toolchains to be registered when this module is"
                    + " selected. Should be a list of absolute target patterns (ie. beginning with"
                    + " either <code>@</code> or <code>//</code>). See <a"
                    + " href=\"${link toolchains}\">toolchain resolution</a> for more"
                    + " information.",
            named = true,
            positional = false,
            allowedTypes = {@ParamType(type = Iterable.class, generic1 = String.class)},
            defaultValue = "[]"),
      },
      useStarlarkThread = true)
  public void module(
      String name,
      String version,
      StarlarkInt compatibilityLevel,
      Iterable<?> executionPlatformsToRegister,
      Iterable<?> toolchainsToRegister,
      StarlarkThread thread)
      throws EvalException {
    if (moduleCalled) {
      throw Starlark.errorf("the module() directive can only be called once");
    }
    moduleCalled = true;
    if (!name.isEmpty()) {
      validateModuleName(name);
    }
    Version parsedVersion;
    try {
      parsedVersion = Version.parse(version);
    } catch (ParseException e) {
      throw new EvalException("Invalid version in module()", e);
    }
    // TODO(wyv): migrate users of execution_platforms_to_register and toolchains_to_register to
    // register_execution_platforms and register_toolchains, and remove the former two attributes.
    module
        .setName(name)
        .setVersion(parsedVersion)
        .setCompatibilityLevel(compatibilityLevel.toInt("compatibility_level"))
        .addExecutionPlatformsToRegister(
            checkAllAbsolutePatterns(
                executionPlatformsToRegister, "execution_platforms_to_register"))
        .addToolchainsToRegister(
            checkAllAbsolutePatterns(toolchainsToRegister, "toolchains_to_register"));
    addRepoNameUsage(name, "as the current module name", thread.getCallerLocation());
  }

  private static ImmutableList<String> checkAllAbsolutePatterns(Iterable<?> iterable, String where)
      throws EvalException {
    Sequence<String> list = Sequence.cast(iterable, String.class, where);
    for (String item : list) {
      if (!item.startsWith("//") && !item.startsWith("@")) {
        throw Starlark.errorf(
            "Expected absolute target patterns (must begin with '//' or '@') for '%s' argument, but"
                + " got '%s' as an argument",
            where, item);
      }
    }
    return list.getImmutableList();
  }

  @StarlarkMethod(
      name = "bazel_dep",
      doc = "Declares a direct dependency on another Bazel module.",
      parameters = {
        @Param(
            name = "name",
            doc = "The name of the module to be added as a direct dependency.",
            named = true,
            positional = false),
        @Param(
            name = "version",
            doc = "The version of the module to be added as a direct dependency.",
            named = true,
            positional = false,
            defaultValue = "''"),
        @Param(
            name = "repo_name",
            doc =
                "The name of the external repo representing this dependency. This is by default the"
                    + " name of the module.",
            named = true,
            positional = false,
            defaultValue = "''"),
        @Param(
            name = "dev_dependency",
            doc =
                "If true, this dependency will be ignored if the current module is not the root"
                    + " module or `--ignore_dev_dependency` is enabled.",
            named = true,
            positional = false,
            defaultValue = "False"),
      },
      useStarlarkThread = true)
  public void bazelDep(
      String name, String version, String repoName, boolean devDependency, StarlarkThread thread)
      throws EvalException {
    if (repoName.isEmpty()) {
      repoName = name;
    }
    validateModuleName(name);
    Version parsedVersion;
    try {
      parsedVersion = Version.parse(version);
    } catch (ParseException e) {
      throw new EvalException("Invalid version in bazel_dep()", e);
    }
    RepositoryName.validateUserProvidedRepoName(repoName);

    if (!(ignoreDevDeps && devDependency)) {
      deps.put(repoName, ModuleKey.create(name, parsedVersion));
    }

    addRepoNameUsage(repoName, "by a bazel_dep", thread.getCallerLocation());
  }

  @StarlarkMethod(
      name = "register_execution_platforms",
      doc =
          "Specifies already-defined execution platforms to be registered when this module is"
              + " selected. Should be absolute target patterns (ie. beginning with either"
              + " <code>@</code> or <code>//</code>). See <a href=\"${link toolchains}\">toolchain"
              + " resolution</a> for more information.",
      extraPositionals =
          @Param(
              name = "platform_labels",
              allowedTypes = {@ParamType(type = Sequence.class, generic1 = String.class)},
              doc = "The labels of the platforms to register."))
  public void registerExecutionPlatforms(Sequence<?> platformLabels) throws EvalException {
    module.addExecutionPlatformsToRegister(
        checkAllAbsolutePatterns(platformLabels, "register_execution_platforms"));
  }

  @StarlarkMethod(
      name = "register_toolchains",
      doc =
          "Specifies already-defined toolchains to be registered when this module is selected."
              + " Should be absolute target patterns (ie. beginning with either <code>@</code> or"
              + " <code>//</code>). See <a href=\"${link toolchains}\">toolchain resolution</a> for"
              + " more information.",
      extraPositionals =
          @Param(
              name = "toolchain_labels",
              allowedTypes = {@ParamType(type = Sequence.class, generic1 = String.class)},
              doc = "The labels of the toolchains to register."))
  public void registerToolchains(Sequence<?> toolchainLabels) throws EvalException {
    module.addToolchainsToRegister(
        checkAllAbsolutePatterns(toolchainLabels, "register_toolchains"));
  }

  @StarlarkMethod(
      name = "use_extension",
      doc =
          "Returns a proxy object representing a module extension; its methods can be invoked to"
              + " create module extension tags.",
      parameters = {
        @Param(
            name = "extension_bzl_file",
            doc = "A label to the Starlark file defining the module extension."),
        @Param(
            name = "extension_name",
            doc =
                "The name of the module extension to use. A symbol with this name must be exported"
                    + " by the Starlark file."),
        @Param(
            name = "dev_dependency",
            doc =
                "If true, this usage of the module extension will be ignored if the current module"
                    + " is not the root module or `--ignore_dev_dependency` is enabled.",
            named = true,
            positional = false,
            defaultValue = "False"),
      },
      useStarlarkThread = true)
  public ModuleExtensionProxy useExtension(
      String extensionBzlFile, String extensionName, boolean devDependency, StarlarkThread thread)
      throws EvalException {
    ModuleExtensionProxy newProxy =
        new ModuleExtensionProxy(extensionBzlFile, extensionName, thread.getCallerLocation());

    if (ignoreDevDeps && devDependency) {
      // This is a no-op proxy.
      return newProxy;
    }

    // Find an existing proxy object corresponding to this extension.
    for (ModuleExtensionProxy proxy : extensionProxies) {
      if (proxy.extensionBzlFile.equals(extensionBzlFile)
          && proxy.extensionName.equals(extensionName)) {
        return proxy;
      }
    }

    // If no such proxy exists, we can just use a new one.
    extensionProxies.add(newProxy);
    return newProxy;
  }

  @StarlarkBuiltin(name = "module_extension_proxy", documented = false)
  class ModuleExtensionProxy implements Structure {
    private final String extensionBzlFile;
    private final String extensionName;
    private final Location location;
    private final HashBiMap<String, String> imports;
    private final ImmutableList.Builder<Tag> tags;

    ModuleExtensionProxy(String extensionBzlFile, String extensionName, Location location) {
      this.extensionBzlFile = extensionBzlFile;
      this.extensionName = extensionName;
      this.location = location;
      this.imports = HashBiMap.create();
      this.tags = ImmutableList.builder();
    }

    ModuleExtensionUsage buildUsage() {
      return ModuleExtensionUsage.builder()
          .setExtensionBzlFile(extensionBzlFile)
          .setExtensionName(extensionName)
          .setLocation(location)
          .setImports(ImmutableBiMap.copyOf(imports))
          .setTags(tags.build())
          .build();
    }

    void addImport(String localRepoName, String exportedName, Location location)
        throws EvalException {
      RepositoryName.validateUserProvidedRepoName(localRepoName);
      RepositoryName.validateUserProvidedRepoName(exportedName);
      addRepoNameUsage(localRepoName, "by a use_repo() call", location);
      if (imports.containsValue(exportedName)) {
        String collisionRepoName = imports.inverse().get(exportedName);
        throw Starlark.errorf(
            "The repo exported as '%s' by module extension '%s' is already imported at %s",
            exportedName, extensionName, repoNameUsages.get(collisionRepoName).getWhere());
      }
      imports.put(localRepoName, exportedName);
    }

    @Nullable
    @Override
    public Object getValue(String tagName) throws EvalException {
      return new StarlarkValue() {
        @StarlarkMethod(
            name = "call",
            selfCall = true,
            documented = false,
            extraKeywords = @Param(name = "kwargs"),
            useStarlarkThread = true)
        public void call(Dict<String, Object> kwargs, StarlarkThread thread) {
          tags.add(
              Tag.builder()
                  .setTagName(tagName)
                  .setAttributeValues(kwargs)
                  .setLocation(thread.getCallerLocation())
                  .build());
        }
      };
    }

    @Override
    public ImmutableCollection<String> getFieldNames() {
      return ImmutableList.of();
    }

    @Nullable
    @Override
    public String getErrorMessageForUnknownField(String field) {
      return null;
    }
  }

  @StarlarkMethod(
      name = "use_repo",
      doc =
          "Imports one or more repos generated by the given module extension into the scope of the"
              + " current module.",
      parameters = {
        @Param(
            name = "extension_proxy",
            doc = "A module extension proxy object returned by a <code>use_extension</code> call."),
      },
      extraPositionals = @Param(name = "args", doc = "The names of the repos to import."),
      extraKeywords =
          @Param(
              name = "kwargs",
              doc =
                  "Specifies certain repos to import into the scope of the current module with"
                      + " different names. The keys should be the name to use in the current scope,"
                      + " whereas the values should be the original names exported by the module"
                      + " extension."),
      useStarlarkThread = true)
  public void useRepo(
      ModuleExtensionProxy extensionProxy,
      Tuple args,
      Dict<String, Object> kwargs,
      StarlarkThread thread)
      throws EvalException {
    Location location = thread.getCallerLocation();
    for (String arg : Sequence.cast(args, String.class, "args")) {
      extensionProxy.addImport(arg, arg, location);
    }
    for (Map.Entry<String, String> entry :
        Dict.cast(kwargs, String.class, String.class, "kwargs").entrySet()) {
      extensionProxy.addImport(entry.getKey(), entry.getValue(), location);
    }
  }

  private void addOverride(String moduleName, ModuleOverride override) throws EvalException {
    validateModuleName(moduleName);
    ModuleOverride existingOverride = overrides.putIfAbsent(moduleName, override);
    if (existingOverride != null) {
      throw Starlark.errorf("multiple overrides for dep %s found", moduleName);
    }
  }

  @StarlarkMethod(
      name = "single_version_override",
      doc =
          "Specifies that a dependency should still come from a registry, but its version should"
              + " be pinned, or its registry overridden, or a list of patches applied. This"
              + " directive can only be used by the root module; in other words, if a module"
              + " specifies any overrides, it cannot be used as a dependency by others.",
      parameters = {
        @Param(
            name = "module_name",
            doc = "The name of the Bazel module dependency to apply this override to.",
            named = true,
            positional = false),
        @Param(
            name = "version",
            doc =
                "Overrides the declared version of this module in the dependency graph. In other"
                    + " words, this module will be \"pinned\" to this override version. This"
                    + " attribute can be omitted if all one wants to override is the registry or"
                    + " the patches. ",
            named = true,
            positional = false,
            defaultValue = "''"),
        @Param(
            name = "registry",
            doc =
                "Overrides the registry for this module; instead of finding this module from the"
                    + " default list of registries, the given registry should be used.",
            named = true,
            positional = false,
            defaultValue = "''"),
        @Param(
            name = "patches",
            doc =
                "A list of labels pointing to patch files to apply for this module. The patch files"
                    + " must exist in the source tree of the top level project. They are applied in"
                    + " the list order.",
            allowedTypes = {@ParamType(type = Iterable.class, generic1 = String.class)},
            named = true,
            positional = false,
            defaultValue = "[]"),
        @Param(
            name = "patch_strip",
            doc = "Same as the --strip argument of Unix patch.",
            named = true,
            positional = false,
            defaultValue = "0"),
      })
  public void singleVersionOverride(
      String moduleName,
      String version,
      String registry,
      Iterable<?> patches,
      StarlarkInt patchStrip)
      throws EvalException {
    Version parsedVersion;
    try {
      parsedVersion = Version.parse(version);
    } catch (ParseException e) {
      throw new EvalException("Invalid version in single_version_override()", e);
    }
    addOverride(
        moduleName,
        SingleVersionOverride.create(
            parsedVersion,
            registry,
            Sequence.cast(patches, String.class, "patches").getImmutableList(),
            patchStrip.toInt("single_version_override.patch_strip")));
  }

  @StarlarkMethod(
      name = "multiple_version_override",
      doc =
          "Specifies that a dependency should still come from a registry, but multiple versions of"
              + " it should be allowed to coexist. This directive can only be used by the root"
              + " module; in other words, if a module specifies any overrides, it cannot be used"
              + " as a dependency by others.",
      parameters = {
        @Param(
            name = "module_name",
            doc = "The name of the Bazel module dependency to apply this override to.",
            named = true,
            positional = false),
        @Param(
            name = "versions",
            // TODO(wyv): See X for more details
            doc =
                "Explicitly specifies the versions allowed to coexist. These versions must already"
                    + " be present in the dependency graph pre-selection. Dependencies on this"
                    + " module will be \"upgraded\" to the nearest higher allowed version at the"
                    + " same compatibility level, whereas dependencies that have a higher version"
                    + " than any allowed versions at the same compatibility level will cause an"
                    + " error.",
            allowedTypes = {@ParamType(type = Iterable.class, generic1 = String.class)},
            named = true,
            positional = false),
        @Param(
            name = "registry",
            doc =
                "Overrides the registry for this module; instead of finding this module from the"
                    + " default list of registries, the given registry should be used.",
            named = true,
            positional = false,
            defaultValue = "''"),
      })
  public void multipleVersionOverride(String moduleName, Iterable<?> versions, String registry)
      throws EvalException {
    ImmutableList.Builder<Version> parsedVersionsBuilder = new ImmutableList.Builder<>();
    try {
      for (String version : Sequence.cast(versions, String.class, "versions").getImmutableList()) {
        parsedVersionsBuilder.add(Version.parse(version));
      }
    } catch (ParseException e) {
      throw new EvalException("Invalid version in multiple_version_override()", e);
    }
    ImmutableList<Version> parsedVersions = parsedVersionsBuilder.build();
    if (parsedVersions.size() < 2) {
      throw new EvalException("multiple_version_override() must specify at least 2 versions");
    }
    addOverride(moduleName, MultipleVersionOverride.create(parsedVersions, registry));
  }

  @StarlarkMethod(
      name = "archive_override",
      doc =
          "Specifies that this dependency should come from an archive file (zip, gzip, etc) at a"
              + " certain location, instead of from a registry. This directive can only be used by"
              + " the root module; in other words, if a module specifies any overrides, it cannot"
              + " be used as a dependency by others.",
      parameters = {
        @Param(
            name = "module_name",
            doc = "The name of the Bazel module dependency to apply this override to.",
            named = true,
            positional = false),
        @Param(
            name = "urls",
            allowedTypes = {
              @ParamType(type = String.class),
              @ParamType(type = Iterable.class, generic1 = String.class),
            },
            doc = "The URLs of the archive; can be http(s):// or file:// URLs.",
            named = true,
            positional = false),
        @Param(
            name = "integrity",
            doc = "The expected checksum of the archive file, in Subresource Integrity format.",
            named = true,
            positional = false,
            defaultValue = "''"),
        @Param(
            name = "strip_prefix",
            doc = "A directory prefix to strip from the extracted files.",
            named = true,
            positional = false,
            defaultValue = "''"),
        @Param(
            name = "patches",
            doc =
                "A list of labels pointing to patch files to apply for this module. The patch files"
                    + " must exist in the source tree of the top level project. They are applied in"
                    + " the list order.",
            allowedTypes = {@ParamType(type = Iterable.class, generic1 = String.class)},
            named = true,
            positional = false,
            defaultValue = "[]"),
        @Param(
            name = "patch_strip",
            doc = "Same as the --strip argument of Unix patch.",
            named = true,
            positional = false,
            defaultValue = "0"),
      })
  public void archiveOverride(
      String moduleName,
      Object urls,
      String integrity,
      String stripPrefix,
      Iterable<?> patches,
      StarlarkInt patchStrip)
      throws EvalException {
    ImmutableList<String> urlList =
        urls instanceof String
            ? ImmutableList.of((String) urls)
            : Sequence.cast(urls, String.class, "urls").getImmutableList();
    addOverride(
        moduleName,
        ArchiveOverride.create(
            urlList,
            Sequence.cast(patches, String.class, "patches").getImmutableList(),
            integrity,
            stripPrefix,
            patchStrip.toInt("archive_override.patch_strip")));
  }

  @StarlarkMethod(
      name = "git_override",
      doc =
          "Specifies that a dependency should come from a certain commit of a Git repository. This"
              + " directive can only be used by the root module; in other words, if a module"
              + " specifies any overrides, it cannot be used as a dependency by others.",
      parameters = {
        @Param(
            name = "module_name",
            doc = "The name of the Bazel module dependency to apply this override to.",
            named = true,
            positional = false),
        @Param(
            name = "remote",
            doc = "The URL of the remote Git repository.",
            named = true,
            positional = false),
        @Param(
            name = "commit",
            doc = "The commit that should be checked out.",
            named = true,
            positional = false,
            defaultValue = "''"),
        @Param(
            name = "patches",
            doc =
                "A list of labels pointing to patch files to apply for this module. The patch files"
                    + " must exist in the source tree of the top level project. They are applied in"
                    + " the list order.",
            allowedTypes = {@ParamType(type = Iterable.class, generic1 = String.class)},
            named = true,
            positional = false,
            defaultValue = "[]"),
        @Param(
            name = "patch_strip",
            doc = "Same as the --strip argument of Unix patch.",
            named = true,
            positional = false,
            defaultValue = "0"),
      })
  public void gitOverride(
      String moduleName, String remote, String commit, Iterable<?> patches, StarlarkInt patchStrip)
      throws EvalException {
    addOverride(
        moduleName,
        GitOverride.create(
            remote,
            commit,
            Sequence.cast(patches, String.class, "patches").getImmutableList(),
            patchStrip.toInt("git_override.patch_strip")));
  }

  @StarlarkMethod(
      name = "local_path_override",
      doc =
          "Specifies that a dependency should come from a certain directory on local disk. This"
              + " directive can only be used by the root module; in other words, if a module"
              + " specifies any overrides, it cannot be used as a dependency by others.",
      parameters = {
        @Param(
            name = "module_name",
            doc = "The name of the Bazel module dependency to apply this override to.",
            named = true,
            positional = false),
        @Param(
            name = "path",
            doc = "The path to the directory where this module is.",
            named = true,
            positional = false),
      })
  public void localPathOverride(String moduleName, String path) throws EvalException {
    addOverride(moduleName, LocalPathOverride.create(path));
  }

  public Module buildModule() {
    return module
        .setDeps(ImmutableMap.copyOf(deps))
        .setOriginalDeps(ImmutableMap.copyOf(deps))
        .setExtensionUsages(
            extensionProxies.stream()
                .map(ModuleExtensionProxy::buildUsage)
                .collect(toImmutableList()))
        .build();
  }

  public ImmutableMap<String, ModuleOverride> buildOverrides() {
    return ImmutableMap.copyOf(overrides);
  }
}<|MERGE_RESOLUTION|>--- conflicted
+++ resolved
@@ -52,14 +52,6 @@
 /** A collection of global Starlark build API functions that apply to MODULE.bazel files. */
 @DocumentMethods
 public class ModuleFileGlobals {
-<<<<<<< HEAD
-=======
-  /**
-   * A valid module name must: 1) begin with a lowercase letter; 2) end with a lowercase letter or a
-   * digit; 3) contain only lowercase letters, digits, or one of * '._-'.
-   */
-  private static final Pattern VALID_MODULE_NAME = Pattern.compile("[a-z]([a-z0-9._-]*[a-z0-9])?");
->>>>>>> 48744833
 
   private boolean moduleCalled = false;
   private final boolean ignoreDevDeps;
