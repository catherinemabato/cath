--- conflicted
+++ resolved
@@ -723,12 +723,9 @@
             .incompatibleDisallowSplitEmptySeparator(incompatibleDisallowSplitEmptySeparator)
             .incompatibleDisallowDictLookupUnhashableKeys(
                 incompatibleDisallowDictLookupUnhashableKeys)
-<<<<<<< HEAD
             .incompatibleDisablePartitionDefaultParameter(
                 incompatibleDisablePartitionDefaultParameter)
-=======
             .incompatibleAllowTagsPropagation(incompatibleAllowTagsPropagation)
->>>>>>> 184b4545
             .build();
     return INTERNER.intern(semantics);
   }
