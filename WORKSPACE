workspace(name = "io_bazel")

load("//tools/build_defs/repo:http.bzl", "http_archive", "http_file")

# These can be used as values for the patch_cmds and patch_cmds_win attributes
# of http_archive, in order to export the WORKSPACE file from the BUILD or
# BUILD.bazel file. This is useful for cases like //src:test_repos, where we
# have to be able to trigger a fetch of a repo by depending on it, but we don't
# actually want to build anything (so we can't depend on a target inside that
# repo).
EXPORT_WORKSPACE_IN_BUILD_FILE = [
    "test -f BUILD && chmod u+w BUILD || true",
    "echo >> BUILD",
    "echo 'exports_files([\"WORKSPACE\"], visibility = [\"//visibility:public\"])' >> BUILD",
]

EXPORT_WORKSPACE_IN_BUILD_BAZEL_FILE = [
    "test -f BUILD.bazel && chmod u+w BUILD.bazel || true",
    "echo >> BUILD.bazel",
    "echo 'exports_files([\"WORKSPACE\"], visibility = [\"//visibility:public\"])' >> BUILD.bazel",
]

EXPORT_WORKSPACE_IN_BUILD_FILE_WIN = [
    "Add-Content -Path BUILD -Value \"`nexports_files([`\"WORKSPACE`\"], visibility = [`\"//visibility:public`\"])`n\" -Force",
]

EXPORT_WORKSPACE_IN_BUILD_BAZEL_FILE_WIN = [
    "Add-Content -Path BUILD.bazel -Value \"`nexports_files([`\"WORKSPACE`\"], visibility = [`\"//visibility:public`\"])`n\" -Force",
]

# Protobuf expects an //external:python_headers label which would contain the
# Python headers if fast Python protos is enabled. Since we are not using fast
# Python protos, bind python_headers to a dummy target.
bind(
    name = "python_headers",
    actual = "//:dummy",
)

# Protobuf code generation for GRPC requires three external labels:
# //external:grpc-java_plugin
# //external:grpc-jar
# //external:guava
bind(
    name = "grpc-java-plugin",
    actual = "//third_party/grpc:grpc-java-plugin",
)

bind(
    name = "grpc-jar",
    actual = "//third_party/grpc:grpc-jar",
)

bind(
    name = "guava",
    actual = "//third_party:guava",
)

http_archive(
    name = "bazel_j2objc",
    # Computed using "shasum -a 256 j2objc-2.5.zip"
    sha256 = "8d3403b5b7db57e347c943d214577f6879e5b175c2b59b7e075c0b6453330e9b",
    strip_prefix = "j2objc-2.5",
    urls = [
        "https://mirror.bazel.build/github.com/google/j2objc/releases/download/2.5/j2objc-2.5.zip",
        "https://github.com/google/j2objc/releases/download/2.5/j2objc-2.5.zip",
    ],
)

# For src/test/shell/bazel:test_srcs
load("//src/test/shell/bazel:list_source_repository.bzl", "list_source_repository")

list_source_repository(name = "local_bazel_source_list")

# To run the Android integration tests in //src/test/shell/bazel/android:all or
# build the Android sample app in //examples/android/java/bazel:hello_world
#
#   1. Install an Android SDK and NDK from https://developer.android.com
#   2. Set the $ANDROID_HOME and $ANDROID_NDK_HOME environment variables
#   3. Uncomment the two lines below
#
# android_sdk_repository(name = "androidsdk")
# android_ndk_repository(name = "androidndk")

# In order to run //src/test/shell/bazel:maven_skylark_test, follow the
# instructions above for the Android integration tests and uncomment the
# following lines:
# load("//tools/build_defs/repo:maven_rules.bzl", "maven_dependency_plugin")
# maven_dependency_plugin()

# This allows rules written in Starlark to locate apple build tools.
bind(
    name = "xcrunwrapper",
    actual = "@bazel_tools//tools/objc:xcrunwrapper",
)

http_archive(
    name = "com_google_protobuf",
    patch_args = ["-p1"],
    patch_cmds = EXPORT_WORKSPACE_IN_BUILD_FILE,
    patch_cmds_win = EXPORT_WORKSPACE_IN_BUILD_FILE_WIN,
    patches = ["//third_party/protobuf:3.11.3.patch"],
    sha256 = "cf754718b0aa945b00550ed7962ddc167167bd922b842199eeb6505e6f344852",
    strip_prefix = "protobuf-3.11.3",
    urls = [
        "https://mirror.bazel.build/github.com/protocolbuffers/protobuf/archive/v3.11.3.tar.gz",
        "https://github.com/protocolbuffers/protobuf/archive/v3.11.3.tar.gz",
    ],
)

# This is a mock version of bazelbuild/rules_python that contains only
# @rules_python//python:defs.bzl. It is used by protobuf.
# TODO(#9029): We could potentially replace this with the real @rules_python.
new_local_repository(
    name = "rules_python",
    build_file = "//third_party/rules_python:BUILD",
    path = "./third_party/rules_python",
    workspace_file = "//third_party/rules_python:rules_python.WORKSPACE",
)

local_repository(
    name = "googleapis",
    path = "./third_party/googleapis/",
)

local_repository(
    name = "remoteapis",
    path = "./third_party/remoteapis/",
)

http_archive(
    name = "desugar_jdk_libs",
    # Commit e0b0291b2c51fbe5a7cfa14473a1ae850f94f021 of 2018-12-4
    # Computed using "shasum -a 256 <zip>"
    sha256 = "fe2e04f91ce8c59d49d91b8102edc6627c6fa2906c1b0e7346f01419ec4f419d",
    strip_prefix = "desugar_jdk_libs-e0b0291b2c51fbe5a7cfa14473a1ae850f94f021",
    urls = [
        "https://mirror.bazel.build/github.com/google/desugar_jdk_libs/archive/e0b0291b2c51fbe5a7cfa14473a1ae850f94f021.zip",
        "https://github.com/google/desugar_jdk_libs/archive/e0b0291b2c51fbe5a7cfa14473a1ae850f94f021.zip",
    ],
)

load("//:distdir.bzl", "distdir_tar")

distdir_tar(
    name = "additional_distfiles",
    # Keep in sync with the archives fetched as part of building bazel.
    archives = [
        "e0b0291b2c51fbe5a7cfa14473a1ae850f94f021.zip",
        "java_tools_javac11_linux-v9.0.zip",
        "java_tools_javac11_windows-v9.0.zip",
        "java_tools_javac11_darwin-v9.0.zip",
        "coverage_output_generator-v2.3.zip",
        # bazelbuid/stardoc
        "1ef781ced3b1443dca3ed05dec1989eca1a4e1cd.tar.gz",
        # rules_sass
        "1.25.0.zip",
<<<<<<< HEAD
        "android_tools_pkg-0.19.0rc2.tar.gz",
=======
        # rules_nodejs
        "rules_nodejs-1.3.0.tar.gz",
        "android_tools_pkg-0.19.0rc3.tar.gz",
>>>>>>> f6740075
        # bazelbuild/bazel-skylib
        "2d4c9528e0f453b5950eeaeac11d8d09f5a504d4.tar.gz",
        # bazelbuild/platforms
        "46993efdd33b73649796c5fc5c9efb193ae19d51.zip",
        # bazelbuild/rules_java
        "7cf3cefd652008d0a64a419c34c13bdca6c8f178.zip",
        # bazelbuild/rules_cc
        "8bd6cd75d03c01bb82561a96d9c1f9f7157b13d0.zip",
        # bazelbuild/bazel-toolchains
        "bazel-toolchains-3.1.0.tar.gz",
        # bazelbuild/rules_pkg
        "rules_pkg-0.2.4.tar.gz",
        # bazelbuild/rules_proto
        "97d8af4dc474595af3900dd85cb3a29ad28cc313.tar.gz",
        # protocolbuffers/protobuf
        "v3.11.3.tar.gz",
        # grpc/grpc
        "v1.26.0.tar.gz",
        # c-ares/c-ares
        "e982924acee7f7313b4baa4ee5ec000c5e373c30.tar.gz",
        # protocolbuffers/upb
        "9effcbcb27f0a665f9f345030188c0b291e32482.tar.gz",
    ],
    dirname = "derived/distdir",
    sha256 = {
        "e0b0291b2c51fbe5a7cfa14473a1ae850f94f021.zip": "fe2e04f91ce8c59d49d91b8102edc6627c6fa2906c1b0e7346f01419ec4f419d",
        "java_tools_javac11_linux-v9.0.zip": "0be37f4227590ecb6bc929a6a7e427c65e6239363e4c3b28b1a211718b9636c9",
        "java_tools_javac11_windows-v9.0.zip": "14b679e3bf6a7b4aec36dc33f15ad0027aef43f1bc92e1e2f5abf3a93c156bb5",
        "java_tools_javac11_darwin-v9.0.zip": "567f5fe77e0c561b454930dea412899543849510f48f9c092dfcff8192b4086f",
        "coverage_output_generator-v2.3.zip": "0d6f73ed76908d7ec2840edd765a264b34036e4e3ec1c21a00421770523bcb27",
        # bazelbuild/stardoc
        "1ef781ced3b1443dca3ed05dec1989eca1a4e1cd.tar.gz": "5a725b777976b77aa122b707d1b6f0f39b6020f66cd427bb111a585599c857b1",
        # rules_sass
        "1.25.0.zip": "c78be58f5e0a29a04686b628cf54faaee0094322ae0ac99da5a8a8afca59a647",
<<<<<<< HEAD
        "android_tools_pkg-0.19.0rc2.tar.gz": "ce3331f4d3c91f311a355ad5e53148e4a7cfeaaa8aea3eb0952fa7b65fdef38d",
=======
        # rules_nodejs
        "rules_nodejs-1.3.0.tar.gz": "b6670f9f43faa66e3009488bbd909bc7bc46a5a9661a33f6bc578068d1837f37",
        "android_tools_pkg-0.19.0rc3.tar.gz": "ea5c0589a01e2a9f43c20e5c145d3530e3b3bdbe7322789bc5da38d0ca49b837",
>>>>>>> f6740075
        # bazelbuild/bazel-skylib
        "2d4c9528e0f453b5950eeaeac11d8d09f5a504d4.tar.gz": "c00ceec469dbcf7929972e3c79f20c14033824538038a554952f5c31d8832f96",
        # bazelbuild/platforms
        "46993efdd33b73649796c5fc5c9efb193ae19d51.zip": "66184688debeeefcc2a16a2f80b03f514deac8346fe888fb7e691a52c023dd88",
        # bazelbuild/rules_java
        "7cf3cefd652008d0a64a419c34c13bdca6c8f178.zip": "bc81f1ba47ef5cc68ad32225c3d0e70b8c6f6077663835438da8d5733f917598",
        # bazelbuild/rules_cc
        "8bd6cd75d03c01bb82561a96d9c1f9f7157b13d0.zip": "1d4dbbd1e1e9b57d40bb0ade51c9e882da7658d5bfbf22bbd15b68e7879d761f",
        # bazelbuild/bazel-toolchains
        "bazel-toolchains-3.1.0.tar.gz": "726b5423e1c7a3866a3a6d68e7123b4a955e9fcbe912a51e0f737e6dab1d0af2",
        # bazelbuild/rules_pkg
        "rules_pkg-0.2.4.tar.gz": "4ba8f4ab0ff85f2484287ab06c0d871dcb31cc54d439457d28fd4ae14b18450a",
        # bazelbuild/rules_proto
        "97d8af4dc474595af3900dd85cb3a29ad28cc313.tar.gz": "602e7161d9195e50246177e7c55b2f39950a9cf7366f74ed5f22fd45750cd208",
        # protocolbuffers/protobuf
        "v3.11.3.tar.gz": "cf754718b0aa945b00550ed7962ddc167167bd922b842199eeb6505e6f344852",
        # grpc/grpc
        "v1.26.0.tar.gz": "2fcb7f1ab160d6fd3aaade64520be3e5446fc4c6fa7ba6581afdc4e26094bd81",
        # c-ares/c-ares
        "e982924acee7f7313b4baa4ee5ec000c5e373c30.tar.gz": "e8c2751ddc70fed9dc6f999acd92e232d5846f009ee1674f8aee81f19b2b915a",
        # protocolbuffers/upb
        "9effcbcb27f0a665f9f345030188c0b291e32482.tar.gz": "61d0417abd60e65ed589c9deee7c124fe76a4106831f6ad39464e1525cef1454",
    },
    urls = {
        "e0b0291b2c51fbe5a7cfa14473a1ae850f94f021.zip": [
            "https://mirror.bazel.build/github.com/google/desugar_jdk_libs/archive/e0b0291b2c51fbe5a7cfa14473a1ae850f94f021.zip",
            "https://github.com/google/desugar_jdk_libs/archive/e0b0291b2c51fbe5a7cfa14473a1ae850f94f021.zip",
        ],
        "java_tools_javac11_linux-v9.0.zip": [
            "https://mirror.bazel.build/bazel_java_tools/releases/javac11/v9.0/java_tools_javac11_linux-v9.0.zip",
        ],
        "java_tools_javac11_windows-v9.0.zip": [
            "https://mirror.bazel.build/bazel_java_tools/releases/javac11/v9.0/java_tools_javac11_windows-v9.0.zip",
        ],
        "java_tools_javac11_darwin-v9.0.zip": [
            "https://mirror.bazel.build/bazel_java_tools/releases/javac11/v9.0/java_tools_javac11_darwin-v9.0.zip",
        ],
        "coverage_output_generator-v2.3.zip": [
            "https://mirror.bazel.build/bazel_coverage_output_generator/releases/coverage_output_generator-v2.3.zip",
        ],
        "1ef781ced3b1443dca3ed05dec1989eca1a4e1cd.tar.gz": [
            "https://mirror.bazel.build/github.com/bazelbuild/stardoc/archive/1ef781ced3b1443dca3ed05dec1989eca1a4e1cd.tar.gz",
            "https://github.com/bazelbuild/stardoc/archive/1ef781ced3b1443dca3ed05dec1989eca1a4e1cd.tar.gz",
        ],
        "1.25.0.zip": [
            "https://mirror.bazel.build/github.com/bazelbuild/rules_sass/archive/1.25.0.zip",
            "https://github.com/bazelbuild/rules_sass/archive/1.25.0.zip",
        ],
<<<<<<< HEAD
        "android_tools_pkg-0.19.0rc2.tar.gz": [
            "https://mirror.bazel.build/bazel_android_tools/android_tools_pkg-0.19.0rc2.tar.gz",
=======
        "rules_nodejs-1.3.0.tar.gz": [
            "https://mirror.bazel.build/github.com/bazelbuild/rules_nodejs/releases/download/1.3.0/rules_nodejs-1.3.0.tar.gz",
            "https://github.com/bazelbuild/rules_nodejs/releases/download/1.3.0/rules_nodejs-1.3.0.tar.gz",
        ],
        "android_tools_pkg-0.19.0rc3.tar.gz": [
            "https://mirror.bazel.build/bazel_android_tools/android_tools_pkg-0.19.0rc3.tar.gz",
>>>>>>> f6740075
        ],
        # bazelbuild/bazel-skylib
        "2d4c9528e0f453b5950eeaeac11d8d09f5a504d4.tar.gz": [
            "https://mirror.bazel.build/github.com/bazelbuild/bazel-skylib/archive/2d4c9528e0f453b5950eeaeac11d8d09f5a504d4.tar.gz",
            "https://github.com/bazelbuild/bazel-skylib/archive/2d4c9528e0f453b5950eeaeac11d8d09f5a504d4.tar.gz",
        ],
        # bazelbuild/platforms
        "46993efdd33b73649796c5fc5c9efb193ae19d51.zip": [
            "https://mirror.bazel.build/github.com/bazelbuild/platforms/archive/46993efdd33b73649796c5fc5c9efb193ae19d51.zip",
            "https://github.com/bazelbuild/platforms/archive/46993efdd33b73649796c5fc5c9efb193ae19d51.zip",
        ],
        # bazelbuild/rules_java
        "7cf3cefd652008d0a64a419c34c13bdca6c8f178.zip": [
            "https://mirror.bazel.build/github.com/bazelbuild/rules_java/archive/7cf3cefd652008d0a64a419c34c13bdca6c8f178.zip",
            "https://github.com/bazelbuild/rules_java/archive/7cf3cefd652008d0a64a419c34c13bdca6c8f178.zip",
        ],
        # bazelbuild/rules_cc
        "8bd6cd75d03c01bb82561a96d9c1f9f7157b13d0.zip": [
            "https://mirror.bazel.build/github.com/bazelbuild/rules_cc/archive/8bd6cd75d03c01bb82561a96d9c1f9f7157b13d0.zip",
            "https://github.com/bazelbuild/rules_cc/archive/8bd6cd75d03c01bb82561a96d9c1f9f7157b13d0.zip",
        ],
        # bazelbuild/bazel-toolchains
        "bazel-toolchains-3.1.0.tar.gz": [
            "https://mirror.bazel.build/github.com/bazelbuild/bazel-toolchains/releases/download/3.1.0/bazel-toolchains-3.1.0.tar.gz",
            "https://github.com/bazelbuild/bazel-toolchains/releases/download/3.1.0/bazel-toolchains-3.1.0.tar.gz",
        ],
        # bazelbuild/rules_pkg
        "rules_pkg-0.2.4.tar.gz": [
            "https://mirror.bazel.build/github.com/bazelbuild/rules_pkg/releases/download/0.2.4/rules_pkg-0.2.4.tar.gz",
            "https://github.com/bazelbuild/rules_pkg/releases/download/0.2.4/rules_pkg-0.2.4.tar.gz",
        ],
        # bazelbuild/rules_proto
        "97d8af4dc474595af3900dd85cb3a29ad28cc313.tar.gz": [
            "https://mirror.bazel.build/github.com/bazelbuild/rules_proto/archive/97d8af4dc474595af3900dd85cb3a29ad28cc313.tar.gz",
            "https://github.com/bazelbuild/rules_proto/archive/97d8af4dc474595af3900dd85cb3a29ad28cc313.tar.gz",
        ],
        # protocolbuffers/protobuf
        "v3.11.3.tar.gz": [
            "https://mirror.bazel.build/github.com/protocolbuffers/protobuf/archive/v3.11.3.tar.gz",
            "https://github.com/protocolbuffers/protobuf/archive/v3.11.3.tar.gz",
        ],
        # grpc/grpc
        "v1.26.0.tar.gz": [
            "https://mirror.bazel.build/github.com/grpc/grpc/archive/v1.26.0.tar.gz",
            "https://github.com/grpc/grpc/archive/v1.26.0.tar.gz",
        ],
        # c-ares/c-ares
        "e982924acee7f7313b4baa4ee5ec000c5e373c30.tar.gz": [
            "https://mirror.bazel.build/github.com/c-ares/c-ares/archive/e982924acee7f7313b4baa4ee5ec000c5e373c30.tar.gz",
            "https://github.com/c-ares/c-ares/archive/e982924acee7f7313b4baa4ee5ec000c5e373c30.tar.gz",
        ],
        # protocolbuffers/upb
        "9effcbcb27f0a665f9f345030188c0b291e32482.tar.gz": [
            "https://mirror.bazel.build/github.com/protocolbuffers/upb/archive/9effcbcb27f0a665f9f345030188c0b291e32482.tar.gz",
            "https://github.com/protocolbuffers/upb/archive/9effcbcb27f0a665f9f345030188c0b291e32482.tar.gz",
        ],
    },
)

# OpenJDK distributions used to create a version of Bazel bundled with the OpenJDK.
http_file(
    name = "openjdk_linux",
    downloaded_file_path = "zulu-linux.tar.gz",
    sha256 = "65bfe4e0ffa74a680ee4410db46b17e30cd9397b664a92a886599fe1f3530969",
    urls = ["https://mirror.bazel.build/openjdk/azul-zulu11.37.17-ca-jdk11.0.6/zulu11.37.17-ca-jdk11.0.6-linux_x64-linux_x64-allmodules-b23d4e05466f2aa1fdcd72d3d3a8e962206b64bf-1581689070.tar.gz"],
)

http_file(
    name = "openjdk_linux_vanilla",
    downloaded_file_path = "zulu-linux-vanilla.tar.gz",
    sha256 = "360626cc19063bc411bfed2914301b908a8f77a7919aaea007a977fa8fb3cde1",
    urls = ["https://mirror.bazel.build/openjdk/azul-zulu11.37.17-ca-jdk11.0.6/zulu11.37.17-ca-jdk11.0.6-linux_x64.tar.gz"],
)

http_file(
    name = "openjdk_linux_minimal",
    downloaded_file_path = "zulu-linux-minimal.tar.gz",
    sha256 = "91f7d52f695c681d4e21499b4319d548aadef249a6b3053e306308992e1e29ae",
    urls = ["https://mirror.bazel.build/openjdk/azul-zulu11.37.17-ca-jdk11.0.6/zulu11.37.17-ca-jdk11.0.6-linux_x64-minimal-b23d4e05466f2aa1fdcd72d3d3a8e962206b64bf-1581689068.tar.gz"],
)

http_file(
    name = "openjdk_linux_aarch64",
    downloaded_file_path = "zulu-linux-aarch64.tar.gz",
    sha256 = "6b245793087300db3ee82ab0d165614f193a73a60f2f011e347756c1e6ca5bac",
    urls = ["https://mirror.bazel.build/openjdk/azul-zulu11.37.48-ca-jdk11.0.6/zulu11.37.48-ca-jdk11.0.6-linux_aarch64-allmodules-b23d4e05466f2aa1fdcd72d3d3a8e962206b64bf-1581690750.tar.gz"],
)

http_file(
    name = "openjdk_linux_aarch64_vanilla",
    downloaded_file_path = "zulu-linux-aarch64-vanilla.tar.gz",
    sha256 = "a452f1b9682d9f83c1c14e54d1446e1c51b5173a3a05dcb013d380f9508562e4",
    urls = ["https://mirror.bazel.build/openjdk/azul-zulu11.37.48-ca-jdk11.0.6/zulu11.37.48-ca-jdk11.0.6-linux_aarch64.tar.gz"],
)

http_file(
    name = "openjdk_linux_aarch64_minimal",
    downloaded_file_path = "zulu-linux-aarch64-minimal.tar.gz",
    sha256 = "06f6520a877704c77614bcfc4f846cc7cbcbf5eaad149bf7f19f4f16e285c9de",
    urls = ["https://mirror.bazel.build/openjdk/azul-zulu11.37.48-ca-jdk11.0.6/zulu11.37.48-ca-jdk11.0.6-linux_aarch64-minimal-b23d4e05466f2aa1fdcd72d3d3a8e962206b64bf-1581690750.tar.gz"],
)

http_file(
    name = "openjdk_linux_ppc64le_vanilla",
    downloaded_file_path="adoptopenjdk-ppc64le-vanilla.tar.gz",
    sha256 = "a417db0295b1f4b538ecbaf7c774f3a177fab9657a665940170936c0eca4e71a",
    urls = [
        "https://mirror.bazel.build/openjdk/AdoptOpenJDK/openjdk11-binaries/releases/download/jdk-11.0.7+10/OpenJDK11U-jdk_ppc64le_linux_hotspot_11.0.7_10.tar.gz",
        "https://github.com/AdoptOpenJDK/openjdk11-binaries/releases/download/jdk-11.0.7+10/OpenJDK11U-jdk_ppc64le_linux_hotspot_11.0.7_10.tar.gz",
    ],
)

http_file(
    name = "openjdk_macos",
    downloaded_file_path = "zulu-macos.tar.gz",
    sha256 = "8e283cfd23c7555be8e17295ed76eb8f00324c88ab904b8de37bbe08f90e569b",
    urls = ["https://mirror.bazel.build/openjdk/azul-zulu11.37.17-ca-jdk11.0.6/zulu11.37.17-ca-jdk11.0.6-macosx_x64-allmodules-b23d4e05466f2aa1fdcd72d3d3a8e962206b64bf-1581689066.tar.gz"],
)

http_file(
    name = "openjdk_macos_vanilla",
    downloaded_file_path = "zulu-macos-vanilla.tar.gz",
    sha256 = "e1fe56769f32e2aaac95e0a8f86b5a323da5af3a3b4bba73f3086391a6cc056f",
    urls = ["https://mirror.bazel.build/openjdk/azul-zulu11.37.17-ca-jdk11.0.6/zulu11.37.17-ca-jdk11.0.6-macosx_x64.tar.gz"],
)

http_file(
    name = "openjdk_macos_minimal",
    downloaded_file_path = "zulu-macos-minimal.tar.gz",
    sha256 = "1bacb1c07035d4066d79f0b65b4ea0ebd1954f3662bdfe3618da382ac8fd23a6",
    urls = ["https://mirror.bazel.build/openjdk/azul-zulu11.37.17-ca-jdk11.0.6/zulu11.37.17-ca-jdk11.0.6-macosx_x64-minimal-b23d4e05466f2aa1fdcd72d3d3a8e962206b64bf-1581689063.tar.gz"],
)

http_file(
    name = "openjdk_win",
    downloaded_file_path = "zulu-win.zip",
    sha256 = "8e1604b3a27dcf639bc6d1a73103f1211848139e4cceb081d0a74a99e1e6f995",
    urls = ["https://mirror.bazel.build/openjdk/azul-zulu11.37.17-ca-jdk11.0.6/zulu11.37.17-ca-jdk11.0.6-win_x64-allmodules-b23d4e05466f2aa1fdcd72d3d3a8e962206b64bf-1581689080.zip"],
)

http_file(
    name = "openjdk_win_vanilla",
    downloaded_file_path = "zulu-win-vanilla.zip",
    sha256 = "a9695617b8374bfa171f166951214965b1d1d08f43218db9a2a780b71c665c18",
    urls = ["https://mirror.bazel.build/openjdk/azul-zulu11.37.17-ca-jdk11.0.6/zulu11.37.17-ca-jdk11.0.6-win_x64.zip"],
)

http_file(
    name = "openjdk_win_minimal",
    downloaded_file_path = "zulu-win-minimal.zip",
    sha256 = "b90a713c9c2d9ea23cad44d2c2dfcc9af22faba9bde55dedc1c3bb9f556ac1ae",
    urls = ["https://mirror.bazel.build/openjdk/azul-zulu11.37.17-ca-jdk11.0.6/zulu11.37.17-ca-jdk11.0.6-win_x64-minimal-b23d4e05466f2aa1fdcd72d3d3a8e962206b64bf-1581689080.zip"],
)

http_archive(
    name = "bazel_toolchains",
    patch_cmds = EXPORT_WORKSPACE_IN_BUILD_FILE,
    patch_cmds_win = EXPORT_WORKSPACE_IN_BUILD_FILE_WIN,
    sha256 = "726b5423e1c7a3866a3a6d68e7123b4a955e9fcbe912a51e0f737e6dab1d0af2",
    strip_prefix = "bazel-toolchains-3.1.0",
    urls = [
        "https://mirror.bazel.build/github.com/bazelbuild/bazel-toolchains/releases/download/3.1.0/bazel-toolchains-3.1.0.tar.gz",
        "https://github.com/bazelbuild/bazel-toolchains/releases/download/3.1.0/bazel-toolchains-3.1.0.tar.gz",
    ],
)

load("@bazel_toolchains//rules:rbe_repo.bzl", "rbe_autoconfig")

rbe_autoconfig(
    name = "rbe_ubuntu1804_java11",
    detect_java_home = True,
    registry = "gcr.io",
    repository = "bazel-public/ubuntu1804-bazel-java11",
    tag = "latest",
)

rbe_autoconfig(
    name = "rbe_ubuntu1604_java8",
    detect_java_home = True,
    registry = "gcr.io",
    repository = "bazel-public/ubuntu1604-bazel-java8",
    tag = "latest",
)

# Creates toolchain configuration for remote execution with BuildKite CI
# for rbe_ubuntu1604.
# To run the tests with RBE on BuildKite CI uncomment the two lines below
# load("@bazel_toolchains//rules:rbe_repo.bzl", "rbe_autoconfig")
# rbe_autoconfig(name = "buildkite_config")

http_archive(
    name = "com_google_googletest",
    sha256 = "9dc9157a9a1551ec7a7e43daea9a694a0bb5fb8bec81235d8a1e6ef64c716dcb",
    strip_prefix = "googletest-release-1.10.0",
    urls = [
        "https://mirror.bazel.build/github.com/google/googletest/archive/release-1.10.0.tar.gz",
        "https://github.com/google/googletest/archive/release-1.10.0.tar.gz",
    ],
)

http_archive(
    name = "bazel_skylib",
    patch_cmds = EXPORT_WORKSPACE_IN_BUILD_FILE,
    patch_cmds_win = EXPORT_WORKSPACE_IN_BUILD_FILE_WIN,
    # Commit 2d4c9528e0f453b5950eeaeac11d8d09f5a504d4 of 2020-02-06
    sha256 = "c00ceec469dbcf7929972e3c79f20c14033824538038a554952f5c31d8832f96",
    strip_prefix = "bazel-skylib-2d4c9528e0f453b5950eeaeac11d8d09f5a504d4",
    urls = [
        "https://mirror.bazel.build/github.com/bazelbuild/bazel-skylib/archive/2d4c9528e0f453b5950eeaeac11d8d09f5a504d4.tar.gz",
        "https://github.com/bazelbuild/bazel-skylib/archive/2d4c9528e0f453b5950eeaeac11d8d09f5a504d4.tar.gz",
    ],
)

# Note that stardoc depends on being called io_bazel_skydoc
# to work without being patched, as it hard-codes this name in its sources.
# TODO(wyv): Is the above still true? Try a different name and see if it works.
#   If it does, can we rename the workspace in bazelbuild/stardoc?
http_archive(
    name = "io_bazel_skydoc",
    sha256 = "5a725b777976b77aa122b707d1b6f0f39b6020f66cd427bb111a585599c857b1",
    strip_prefix = "stardoc-1ef781ced3b1443dca3ed05dec1989eca1a4e1cd",
    urls = [
        "https://mirror.bazel.build/github.com/bazelbuild/stardoc/archive/1ef781ced3b1443dca3ed05dec1989eca1a4e1cd.tar.gz",
        "https://github.com/bazelbuild/stardoc/archive/1ef781ced3b1443dca3ed05dec1989eca1a4e1cd.tar.gz",
    ],
)

http_archive(
    name = "rules_cc",
    patch_cmds = EXPORT_WORKSPACE_IN_BUILD_FILE,
    patch_cmds_win = EXPORT_WORKSPACE_IN_BUILD_FILE_WIN,
    sha256 = "1d4dbbd1e1e9b57d40bb0ade51c9e882da7658d5bfbf22bbd15b68e7879d761f",
    strip_prefix = "rules_cc-8bd6cd75d03c01bb82561a96d9c1f9f7157b13d0",
    urls = [
        "https://mirror.bazel.build/github.com/bazelbuild/rules_cc/archive/8bd6cd75d03c01bb82561a96d9c1f9f7157b13d0.zip",
        "https://github.com/bazelbuild/rules_cc/archive/8bd6cd75d03c01bb82561a96d9c1f9f7157b13d0.zip",
    ],
)

http_archive(
    name = "rules_java",
    patch_cmds = EXPORT_WORKSPACE_IN_BUILD_FILE,
    patch_cmds_win = EXPORT_WORKSPACE_IN_BUILD_FILE_WIN,
    sha256 = "bc81f1ba47ef5cc68ad32225c3d0e70b8c6f6077663835438da8d5733f917598",
    strip_prefix = "rules_java-7cf3cefd652008d0a64a419c34c13bdca6c8f178",
    urls = [
        "https://mirror.bazel.build/github.com/bazelbuild/rules_java/archive/7cf3cefd652008d0a64a419c34c13bdca6c8f178.zip",
        "https://github.com/bazelbuild/rules_java/archive/7cf3cefd652008d0a64a419c34c13bdca6c8f178.zip",
    ],
)

http_archive(
    name = "rules_proto",
    patch_cmds = EXPORT_WORKSPACE_IN_BUILD_BAZEL_FILE,
    patch_cmds_win = EXPORT_WORKSPACE_IN_BUILD_BAZEL_FILE_WIN,
    sha256 = "602e7161d9195e50246177e7c55b2f39950a9cf7366f74ed5f22fd45750cd208",
    strip_prefix = "rules_proto-97d8af4dc474595af3900dd85cb3a29ad28cc313",
    urls = [
        "https://mirror.bazel.build/github.com/bazelbuild/rules_proto/archive/97d8af4dc474595af3900dd85cb3a29ad28cc313.tar.gz",
        "https://github.com/bazelbuild/rules_proto/archive/97d8af4dc474595af3900dd85cb3a29ad28cc313.tar.gz",
    ],
)

# For testing, have an distdir_tar with all the archives implicit in every
# WORKSPACE, to that they don't have to be refetched for every test
# calling `bazel sync`.
distdir_tar(
    name = "test_WORKSPACE_files",
    archives = [
        "java_tools_javac11_linux-v9.0.zip",
        "java_tools_javac11_windows-v9.0.zip",
        "java_tools_javac11_darwin-v9.0.zip",
        "coverage_output_generator-v2.3.zip",
        "zulu11.37.17-ca-jdk11.0.6-linux_x64.tar.gz",
        "zulu11.37.48-ca-jdk11.0.6-linux_aarch64.tar.gz",
        "zulu11.37.17-ca-jdk11.0.6-macosx_x64.tar.gz",
        "zulu11.37.17-ca-jdk11.0.6-win_x64.zip",
        "android_tools_pkg-0.19.0rc3.tar.gz",
        # bazelbuild/bazel-skylib
        "2d4c9528e0f453b5950eeaeac11d8d09f5a504d4.tar.gz",
        # bazelbuild/platforms
        "46993efdd33b73649796c5fc5c9efb193ae19d51.zip",
        # bazelbuild/rules_java
        "7cf3cefd652008d0a64a419c34c13bdca6c8f178.zip",
        # bazelbuild/rules_cc
        "8bd6cd75d03c01bb82561a96d9c1f9f7157b13d0.zip",
        # bazelbuild/rules_proto
        "97d8af4dc474595af3900dd85cb3a29ad28cc313.tar.gz",
        # protocolbuffers/protobuf
        "v3.11.3.tar.gz",
        # grpc/grpc
        "v1.26.0.tar.gz",
        # c-ares/c-ares
        "e982924acee7f7313b4baa4ee5ec000c5e373c30.tar.gz",
        # protocolbuffers/upb
        "9effcbcb27f0a665f9f345030188c0b291e32482.tar.gz",
    ],
    dirname = "test_WORKSPACE/distdir",
    sha256 = {
        "java_tools_javac11_linux-v9.0.zip": "0be37f4227590ecb6bc929a6a7e427c65e6239363e4c3b28b1a211718b9636c9",
        "java_tools_javac11_windows-v9.0.zip": "14b679e3bf6a7b4aec36dc33f15ad0027aef43f1bc92e1e2f5abf3a93c156bb5",
        "java_tools_javac11_darwin-v9.0.zip": "567f5fe77e0c561b454930dea412899543849510f48f9c092dfcff8192b4086f",
        "coverage_output_generator-v2.3.zip": "0d6f73ed76908d7ec2840edd765a264b34036e4e3ec1c21a00421770523bcb27",
        "zulu11.37.17-ca-jdk11.0.6-linux_x64.tar.gz": "360626cc19063bc411bfed2914301b908a8f77a7919aaea007a977fa8fb3cde1",
        "zulu11.37.48-ca-jdk11.0.6-linux_aarch64.tar.gz": "a452f1b9682d9f83c1c14e54d1446e1c51b5173a3a05dcb013d380f9508562e4",
        "zulu11.37.17-ca-jdk11.0.6-macosx_x64.tar.gz": "e1fe56769f32e2aaac95e0a8f86b5a323da5af3a3b4bba73f3086391a6cc056f",
        "zulu11.37.17-ca-jdk11.0.6-win_x64.zip": "a9695617b8374bfa171f166951214965b1d1d08f43218db9a2a780b71c665c18",
        "android_tools_pkg-0.19.0rc3.tar.gz": "ea5c0589a01e2a9f43c20e5c145d3530e3b3bdbe7322789bc5da38d0ca49b837",
        # bazelbuild/bazel-skylib
        "2d4c9528e0f453b5950eeaeac11d8d09f5a504d4.tar.gz": "c00ceec469dbcf7929972e3c79f20c14033824538038a554952f5c31d8832f96",
        # bazelbuild/platforms
        "46993efdd33b73649796c5fc5c9efb193ae19d51.zip": "66184688debeeefcc2a16a2f80b03f514deac8346fe888fb7e691a52c023dd88",
        # bazelbuild/rules_java
        "7cf3cefd652008d0a64a419c34c13bdca6c8f178.zip": "bc81f1ba47ef5cc68ad32225c3d0e70b8c6f6077663835438da8d5733f917598",
        # bazelbuild/rules_cc
        "8bd6cd75d03c01bb82561a96d9c1f9f7157b13d0.zip": "1d4dbbd1e1e9b57d40bb0ade51c9e882da7658d5bfbf22bbd15b68e7879d761f",
        # bazelbuild/rules_proto
        "97d8af4dc474595af3900dd85cb3a29ad28cc313.tar.gz": "602e7161d9195e50246177e7c55b2f39950a9cf7366f74ed5f22fd45750cd208",
        # protocolbuffers/protobuf
        "v3.11.3.tar.gz": "cf754718b0aa945b00550ed7962ddc167167bd922b842199eeb6505e6f344852",
        # grpc/grpc
        "v1.26.0.tar.gz": "2fcb7f1ab160d6fd3aaade64520be3e5446fc4c6fa7ba6581afdc4e26094bd81",
        # c-ares/c-ares
        "e982924acee7f7313b4baa4ee5ec000c5e373c30.tar.gz": "e8c2751ddc70fed9dc6f999acd92e232d5846f009ee1674f8aee81f19b2b915a",
        # protocolbuffers/upb
        "9effcbcb27f0a665f9f345030188c0b291e32482.tar.gz": "61d0417abd60e65ed589c9deee7c124fe76a4106831f6ad39464e1525cef1454",
    },
    urls = {
        "java_tools_javac11_linux-v9.0.zip": ["https://mirror.bazel.build/bazel_java_tools/releases/javac11/v9.0/java_tools_javac11_linux-v9.0.zip"],
        "java_tools_javac11_windows-v9.0.zip": ["https://mirror.bazel.build/bazel_java_tools/releases/javac11/v9.0/java_tools_javac11_windows-v9.0.zip"],
        "java_tools_javac11_darwin-v9.0.zip": ["https://mirror.bazel.build/bazel_java_tools/releases/javac11/v9.0/java_tools_javac11_darwin-v9.0.zip"],
        "coverage_output_generator-v2.3.zip": ["https://mirror.bazel.build/bazel_coverage_output_generator/releases/coverage_output_generator-v2.3.zip"],
        "zulu11.37.17-ca-jdk11.0.6-linux_x64.tar.gz": ["https://mirror.bazel.build/openjdk/azul-zulu11.37.17-ca-jdk11.0.6/zulu11.37.17-ca-jdk11.0.6-linux_x64.tar.gz"],
        "zulu11.37.48-ca-jdk11.0.6-linux_aarch64.tar.gz": ["https://mirror.bazel.build/openjdk/azul-zulu11.37.48-ca-jdk11.0.6/zulu11.37.48-ca-jdk11.0.6-linux_aarch64.tar.gz"],
        "zulu11.37.17-ca-jdk11.0.6-macosx_x64.tar.gz": ["https://mirror.bazel.build/openjdk/azul-zulu11.37.17-ca-jdk11.0.6/zulu11.37.17-ca-jdk11.0.6-macosx_x64.tar.gz"],
        "zulu11.37.17-ca-jdk11.0.6-win_x64.zip": ["https://mirror.bazel.build/openjdk/azul-zulu11.37.17-ca-jdk11.0.6/zulu11.37.17-ca-jdk11.0.6-win_x64.zip"],
        "android_tools_pkg-0.19.0rc3.tar.gz": [
            "https://mirror.bazel.build/bazel_android_tools/android_tools_pkg-0.19.0rc3.tar.gz",
        ],
        # bazelbuild/bazel-skylib
        "2d4c9528e0f453b5950eeaeac11d8d09f5a504d4.tar.gz": [
            "https://mirror.bazel.build/github.com/bazelbuild/bazel-skylib/archive/2d4c9528e0f453b5950eeaeac11d8d09f5a504d4.tar.gz",
            "https://github.com/bazelbuild/bazel-skylib/archive/2d4c9528e0f453b5950eeaeac11d8d09f5a504d4.tar.gz",
        ],
        # bazelbuild/platforms
        "46993efdd33b73649796c5fc5c9efb193ae19d51.zip": [
            "https://mirror.bazel.build/github.com/bazelbuild/platforms/archive/46993efdd33b73649796c5fc5c9efb193ae19d51.zip",
            "https://github.com/bazelbuild/platforms/archive/46993efdd33b73649796c5fc5c9efb193ae19d51.zip",
        ],
        # bazelbuild/rules_java
        "7cf3cefd652008d0a64a419c34c13bdca6c8f178.zip": [
            "https://mirror.bazel.build/github.com/bazelbuild/rules_java/archive/7cf3cefd652008d0a64a419c34c13bdca6c8f178.zip",
            "https://github.com/bazelbuild/rules_java/archive/7cf3cefd652008d0a64a419c34c13bdca6c8f178.zip",
        ],
        # bazelbuild/rules_cc
        "8bd6cd75d03c01bb82561a96d9c1f9f7157b13d0.zip": [
            "https://mirror.bazel.build/github.com/bazelbuild/rules_cc/archive/8bd6cd75d03c01bb82561a96d9c1f9f7157b13d0.zip",
            "https://github.com/bazelbuild/rules_cc/archive/8bd6cd75d03c01bb82561a96d9c1f9f7157b13d0.zip",
        ],
        # bazelbuild/rules_proto
        "97d8af4dc474595af3900dd85cb3a29ad28cc313.tar.gz": [
            "https://mirror.bazel.build/github.com/bazelbuild/rules_proto/archive/97d8af4dc474595af3900dd85cb3a29ad28cc313.tar.gz",
            "https://github.com/bazelbuild/rules_proto/archive/97d8af4dc474595af3900dd85cb3a29ad28cc313.tar.gz",
        ],
        # protocolbuffers/protobuf
        "v3.11.3.tar.gz": [
            "https://mirror.bazel.build/github.com/protocolbuffers/protobuf/archive/v3.11.3.tar.gz",
            "https://github.com/protocolbuffers/protobuf/archive/v3.11.3.tar.gz",
        ],
        # grpc/grpc
        "v1.26.0.tar.gz": [
            "https://mirror.bazel.build/github.com/grpc/grpc/archive/v1.26.0.tar.gz",
            "https://github.com/grpc/grpc/archive/v1.26.0.tar.gz",
        ],
        # c-ares/c-ares
        "e982924acee7f7313b4baa4ee5ec000c5e373c30.tar.gz": [
            "https://mirror.bazel.build/github.com/c-ares/c-ares/archive/e982924acee7f7313b4baa4ee5ec000c5e373c30.tar.gz",
            "https://github.com/c-ares/c-ares/archive/e982924acee7f7313b4baa4ee5ec000c5e373c30.tar.gz",
        ],
        # protocolbuffers/upb
        "9effcbcb27f0a665f9f345030188c0b291e32482.tar.gz": [
            "https://mirror.bazel.build/github.com/protocolbuffers/upb/archive/9effcbcb27f0a665f9f345030188c0b291e32482.tar.gz",
            "https://github.com/protocolbuffers/upb/archive/9effcbcb27f0a665f9f345030188c0b291e32482.tar.gz",
        ],
    },
)

load("//scripts/docs:doc_versions.bzl", "DOC_VERSIONS")

# Load versioned documentation tarballs from GCS
[http_file(
    # Split on "-" to get the version without cherrypick commits.
    name = "jekyll_tree_%s" % DOC_VERSION["version"].split("-")[0].replace(".", "_"),
    sha256 = DOC_VERSION["sha256"],
    urls = ["https://mirror.bazel.build/bazel_versioned_docs/jekyll-tree-%s.tar" % DOC_VERSION["version"]],
) for DOC_VERSION in DOC_VERSIONS]

# Load shared base CSS theme from bazelbuild/bazel-website
http_archive(
    name = "bazel_website",
    urls = ["https://github.com/bazelbuild/bazel-website/archive/c174fa288aa079b68416d2ce2cc97268fa172f42.tar.gz"],
    strip_prefix = "bazel-website-c174fa288aa079b68416d2ce2cc97268fa172f42",
    sha256 = "a5f531dd1d62e6947dcfc279656ffc2fdf6f447c163914c5eabf7961b4cb6eb4",
    # TODO(https://github.com/bazelbuild/bazel/issues/10793)
    # - Export files from bazel-website's BUILD, instead of doing it here.
    # - Share more common stylesheets, like footer and navbar.
    build_file_content = """
exports_files(["_sass/style.scss"])
"""
)

# Stardoc recommends declaring its dependencies via "*_dependencies" functions.
# This requires that the repositories these functions come from need to be
# fetched unconditionally for everything (including just building bazel!), so
# provide them as http_archives that can be shiped in the distdir, to keep the
# distribution archive self-contained.
http_archive(
    name = "io_bazel_rules_sass",
    sha256 = "c78be58f5e0a29a04686b628cf54faaee0094322ae0ac99da5a8a8afca59a647",
    strip_prefix = "rules_sass-1.25.0",
    urls = [
        "https://mirror.bazel.build/github.com/bazelbuild/rules_sass/archive/1.25.0.zip",
        "https://github.com/bazelbuild/rules_sass/archive/1.25.0.zip",
    ],
)

http_archive(
    name = "java_tools_langtools_javac11",
    sha256 = "cf0814fa002ef3d794582bb086516d8c9ed0958f83f19799cdb08949019fe4c7",
    urls = [
        "https://mirror.bazel.build/bazel_java_tools/jdk_langtools/langtools_jdk11_v2.zip",
    ],
)

http_archive(
    name = "platforms",
    sha256 = "66184688debeeefcc2a16a2f80b03f514deac8346fe888fb7e691a52c023dd88",
    strip_prefix = "platforms-46993efdd33b73649796c5fc5c9efb193ae19d51",
    urls = [
        "https://mirror.bazel.build/github.com/bazelbuild/platforms/archive/46993efdd33b73649796c5fc5c9efb193ae19d51.zip",
        "https://github.com/bazelbuild/platforms/archive/46993efdd33b73649796c5fc5c9efb193ae19d51.zip",
    ],
)


# This must be kept in sync with src/main/java/com/google/devtools/build/lib/bazel/rules/android/android_remote_tools.WORKSPACE
http_archive(
    name = "android_tools_for_testing",
    patch_cmds = EXPORT_WORKSPACE_IN_BUILD_FILE,
    patch_cmds_win = EXPORT_WORKSPACE_IN_BUILD_FILE_WIN,
    sha256 = "ea5c0589a01e2a9f43c20e5c145d3530e3b3bdbe7322789bc5da38d0ca49b837", # DO_NOT_REMOVE_THIS_ANDROID_TOOLS_UPDATE_MARKER
    url = "https://mirror.bazel.build/bazel_android_tools/android_tools_pkg-0.19.0rc3.tar.gz",
)

# This must be kept in sync with src/main/java/com/google/devtools/build/lib/bazel/rules/coverage.WORKSPACE.
http_archive(
    name = "remote_coverage_tools_for_testing",
    patch_cmds = EXPORT_WORKSPACE_IN_BUILD_FILE,
    patch_cmds_win = EXPORT_WORKSPACE_IN_BUILD_FILE_WIN,
    sha256 = "0d6f73ed76908d7ec2840edd765a264b34036e4e3ec1c21a00421770523bcb27",
    urls = [
        "https://mirror.bazel.build/bazel_coverage_output_generator/releases/coverage_output_generator-v2.3.zip",
    ],
)

# This must be kept in sync with src/main/java/com/google/devtools/build/lib/bazel/rules/java/jdk.WORKSPACE.
http_archive(
    name = "remotejdk11_linux_for_testing",
    build_file = "@local_jdk//:BUILD.bazel",
    patch_cmds = EXPORT_WORKSPACE_IN_BUILD_BAZEL_FILE,
    patch_cmds_win = EXPORT_WORKSPACE_IN_BUILD_BAZEL_FILE_WIN,
    sha256 = "360626cc19063bc411bfed2914301b908a8f77a7919aaea007a977fa8fb3cde1",
    strip_prefix = "zulu11.37.17-ca-jdk11.0.6-linux_x64",
    urls = ["https://mirror.bazel.build/openjdk/azul-zulu11.37.17-ca-jdk11.0.6/zulu11.37.17-ca-jdk11.0.6-linux_x64.tar.gz"],
)

# This must be kept in sync with src/main/java/com/google/devtools/build/lib/bazel/rules/java/jdk.WORKSPACE.
http_archive(
    name = "remotejdk11_linux_aarch64_for_testing",
    build_file = "@local_jdk//:BUILD.bazel",
    patch_cmds = EXPORT_WORKSPACE_IN_BUILD_BAZEL_FILE,
    patch_cmds_win = EXPORT_WORKSPACE_IN_BUILD_BAZEL_FILE_WIN,
    sha256 = "a452f1b9682d9f83c1c14e54d1446e1c51b5173a3a05dcb013d380f9508562e4",
    strip_prefix = "zulu11.37.48-ca-jdk11.0.6-linux_aarch64",
    urls = ["https://mirror.bazel.build/openjdk/azul-zulu11.37.48-ca-jdk11.0.6/zulu11.37.48-ca-jdk11.0.6-linux_aarch64.tar.gz"],
)

# This must be kept in sync with src/main/java/com/google/devtools/build/lib/bazel/rules/java/jdk.WORKSPACE.
http_archive(
    name = "remotejdk11_linux_ppc64le_for_testing",
    build_file = "@local_jdk//:BUILD.bazel",
    patch_cmds = EXPORT_WORKSPACE_IN_BUILD_BAZEL_FILE,
    patch_cmds_win = EXPORT_WORKSPACE_IN_BUILD_BAZEL_FILE_WIN,
    sha256 = "a417db0295b1f4b538ecbaf7c774f3a177fab9657a665940170936c0eca4e71a",
    strip_prefix = "jdk-11.0.7+10",
    urls = [
        "https://mirror.bazel.build/openjdk/AdoptOpenJDK/openjdk11-binaries/releases/download/jdk-11.0.7+10/OpenJDK11U-jdk_ppc64le_linux_hotspot_11.0.7_10.tar.gz",
        "https://github.com/AdoptOpenJDK/openjdk11-binaries/releases/download/jdk-11.0.7+10/OpenJDK11U-jdk_ppc64le_linux_hotspot_11.0.7_10.tar.gz",
    ],
)

# This must be kept in sync with src/main/java/com/google/devtools/build/lib/bazel/rules/java/jdk.WORKSPACE.
http_archive(
    name = "remotejdk11_macos_for_testing",
    build_file = "@local_jdk//:BUILD.bazel",
    patch_cmds = EXPORT_WORKSPACE_IN_BUILD_BAZEL_FILE,
    patch_cmds_win = EXPORT_WORKSPACE_IN_BUILD_BAZEL_FILE_WIN,
    sha256 = "e1fe56769f32e2aaac95e0a8f86b5a323da5af3a3b4bba73f3086391a6cc056f",
    strip_prefix = "zulu11.37.17-ca-jdk11.0.6-macosx_x64",
    urls = ["https://mirror.bazel.build/openjdk/azul-zulu11.37.17-ca-jdk11.0.6/zulu11.37.17-ca-jdk11.0.6-macosx_x64.tar.gz"],
)

# This must be kept in sync with src/main/java/com/google/devtools/build/lib/bazel/rules/java/jdk.WORKSPACE.
http_archive(
    name = "remotejdk11_win_for_testing",
    build_file = "@local_jdk//:BUILD.bazel",
    patch_cmds = EXPORT_WORKSPACE_IN_BUILD_BAZEL_FILE,
    patch_cmds_win = EXPORT_WORKSPACE_IN_BUILD_BAZEL_FILE_WIN,
    sha256 = "a9695617b8374bfa171f166951214965b1d1d08f43218db9a2a780b71c665c18",
    strip_prefix = "zulu11.37.17-ca-jdk11.0.6-win_x64",
    urls = ["https://mirror.bazel.build/openjdk/azul-zulu11.37.17-ca-jdk11.0.6/zulu11.37.17-ca-jdk11.0.6-win_x64.zip"],
)

# This must be kept in sync with src/main/java/com/google/devtools/build/lib/bazel/rules/java/jdk.WORKSPACE.
http_archive(
    name = "remotejdk14_linux_for_testing",
    build_file = "@local_jdk//:BUILD.bazel",
    patch_cmds = EXPORT_WORKSPACE_IN_BUILD_BAZEL_FILE,
    patch_cmds_win = EXPORT_WORKSPACE_IN_BUILD_BAZEL_FILE_WIN,
    sha256 = "48bb8947034cd079ad1ef83335e7634db4b12a26743a0dc314b6b861480777aa",
    strip_prefix = "zulu14.28.21-ca-jdk14.0.1-linux_x64",
    urls = ["https://mirror.bazel.build/cdn.azul.com/zulu/bin/zulu14.28.21-ca-jdk14.0.1-linux_x64.tar.gz"],
)

# This must be kept in sync with src/main/java/com/google/devtools/build/lib/bazel/rules/java/jdk.WORKSPACE.
http_archive(
    name = "remotejdk14_macos_for_testing",
    build_file = "@local_jdk//:BUILD.bazel",
    patch_cmds = EXPORT_WORKSPACE_IN_BUILD_BAZEL_FILE,
    patch_cmds_win = EXPORT_WORKSPACE_IN_BUILD_BAZEL_FILE_WIN,
    sha256 = "088bd4d0890acc9f032b738283bf0f26b2a55c50b02d1c8a12c451d8ddf080dd",
    strip_prefix = "zulu14.28.21-ca-jdk14.0.1-macosx_x64",
    urls = ["https://mirror.bazel.build/cdn.azul.com/zulu/bin/zulu14.28.21-ca-jdk14.0.1-macosx_x64.tar.gz"],
)

# This must be kept in sync with src/main/java/com/google/devtools/build/lib/bazel/rules/java/jdk.WORKSPACE.
http_archive(
    name = "remotejdk14_win_for_testing",
    build_file = "@local_jdk//:BUILD.bazel",
    patch_cmds = EXPORT_WORKSPACE_IN_BUILD_BAZEL_FILE,
    patch_cmds_win = EXPORT_WORKSPACE_IN_BUILD_BAZEL_FILE_WIN,
    sha256 = "9cb078b5026a900d61239c866161f0d9558ec759aa15c5b4c7e905370e868284",
    strip_prefix = "zulu14.28.21-ca-jdk14.0.1-win_x64",
    urls = ["https://mirror.bazel.build/cdn.azul.com/zulu/bin/zulu14.28.21-ca-jdk14.0.1-win_x64.zip"],
)

# This must be kept in sync with src/main/java/com/google/devtools/build/lib/bazel/rules/java/jdk.WORKSPACE.
http_archive(
    name = "remote_java_tools_linux_for_testing",
    patch_cmds = EXPORT_WORKSPACE_IN_BUILD_FILE,
    patch_cmds_win = EXPORT_WORKSPACE_IN_BUILD_FILE_WIN,
    sha256 = "0be37f4227590ecb6bc929a6a7e427c65e6239363e4c3b28b1a211718b9636c9",
    urls = [
        "https://mirror.bazel.build/bazel_java_tools/releases/javac11/v9.0/java_tools_javac11_linux-v9.0.zip",
        "https://github.com/bazelbuild/java_tools/releases/download/javac11_v9.0/java_tools_javac11_linux-v9.0.zip",
    ],
)

# This must be kept in sync with src/main/java/com/google/devtools/build/lib/bazel/rules/java/jdk.WORKSPACE.
http_archive(
    name = "remote_java_tools_windows_for_testing",
    patch_cmds = EXPORT_WORKSPACE_IN_BUILD_FILE,
    patch_cmds_win = EXPORT_WORKSPACE_IN_BUILD_FILE_WIN,
    sha256 = "14b679e3bf6a7b4aec36dc33f15ad0027aef43f1bc92e1e2f5abf3a93c156bb5",
    urls = [
        "https://mirror.bazel.build/bazel_java_tools/releases/javac11/v9.0/java_tools_javac11_windows-v9.0.zip",
        "https://github.com/bazelbuild/java_tools/releases/download/javac11_v9.0/java_tools_javac11_windows-v9.0.zip",
    ],
)

# This must be kept in sync with src/main/java/com/google/devtools/build/lib/bazel/rules/java/jdk.WORKSPACE.
http_archive(
    name = "remote_java_tools_darwin_for_testing",
    patch_cmds = EXPORT_WORKSPACE_IN_BUILD_FILE,
    patch_cmds_win = EXPORT_WORKSPACE_IN_BUILD_FILE_WIN,
    sha256 = "567f5fe77e0c561b454930dea412899543849510f48f9c092dfcff8192b4086f",
    urls = [
        "https://mirror.bazel.build/bazel_java_tools/releases/javac11/v9.0/java_tools_javac11_darwin-v9.0.zip",
        "https://github.com/bazelbuild/java_tools/releases/download/javac11_v9.0/java_tools_javac11_darwin-v9.0.zip",
    ],
)

# This must be kept in sync with src/test/shell/bazel/testdata/jdk_http_archives.
http_archive(
    name = "remote_java_tools_javac11_test_linux",
    patch_cmds = EXPORT_WORKSPACE_IN_BUILD_FILE,
    patch_cmds_win = EXPORT_WORKSPACE_IN_BUILD_FILE_WIN,
    sha256 = "0be37f4227590ecb6bc929a6a7e427c65e6239363e4c3b28b1a211718b9636c9",
    urls = [
        "https://mirror.bazel.build/bazel_java_tools/releases/javac11/v9.0/java_tools_javac11_linux-v9.0.zip",
    ],
)

# This must be kept in sync with src/test/shell/bazel/testdata/jdk_http_archives.
http_archive(
    name = "remote_java_tools_javac11_test_windows",
    patch_cmds = EXPORT_WORKSPACE_IN_BUILD_FILE,
    patch_cmds_win = EXPORT_WORKSPACE_IN_BUILD_FILE_WIN,
    sha256 = "14b679e3bf6a7b4aec36dc33f15ad0027aef43f1bc92e1e2f5abf3a93c156bb5",
    urls = [
        "https://mirror.bazel.build/bazel_java_tools/releases/javac11/v9.0/java_tools_javac11_windows-v9.0.zip",
    ],
)

# This must be kept in sync with src/test/shell/bazel/testdata/jdk_http_archives.
http_archive(
    name = "remote_java_tools_javac11_test_darwin",
    patch_cmds = EXPORT_WORKSPACE_IN_BUILD_FILE,
    patch_cmds_win = EXPORT_WORKSPACE_IN_BUILD_FILE_WIN,
    sha256 = "567f5fe77e0c561b454930dea412899543849510f48f9c092dfcff8192b4086f",
    urls = [
        "https://mirror.bazel.build/bazel_java_tools/releases/javac11/v9.0/java_tools_javac11_darwin-v9.0.zip",
    ],
)

# This must be kept in sync with src/test/shell/bazel/testdata/jdk_http_archives.
http_archive(
    name = "remote_java_tools_javac14_test_linux",
    patch_cmds = EXPORT_WORKSPACE_IN_BUILD_FILE,
    patch_cmds_win = EXPORT_WORKSPACE_IN_BUILD_FILE_WIN,
    sha256 = "196128eadc68a55fb42a1f990c84ee816f5b29320a72fe542fcfc4206ac3978a",
    urls = [
        "https://mirror.bazel.build/bazel_java_tools/releases/javac14/v1.0/java_tools_javac14_linux-v1.0.zip",
    ],
)

# This must be kept in sync with src/test/shell/bazel/testdata/jdk_http_archives.
http_archive(
    name = "remote_java_tools_javac14_test_windows",
    patch_cmds = EXPORT_WORKSPACE_IN_BUILD_FILE,
    patch_cmds_win = EXPORT_WORKSPACE_IN_BUILD_FILE_WIN,
    sha256 = "a6c69fd89b87fccc4c75203be6b407a1ca22cbdb54cffbd445f874281a933149",
    urls = [
        "https://mirror.bazel.build/bazel_java_tools/releases/javac14/v1.0/java_tools_javac14_windows-v1.0.zip",
    ],
)

# This must be kept in sync with src/test/shell/bazel/testdata/jdk_http_archives.
http_archive(
    name = "remote_java_tools_javac14_test_darwin",
    patch_cmds = EXPORT_WORKSPACE_IN_BUILD_FILE,
    patch_cmds_win = EXPORT_WORKSPACE_IN_BUILD_FILE_WIN,
    sha256 = "e20f002ceb3f3353d64c022e1f3400d8539ee56ffcfd4a6680d73d6a2cac938b",
    urls = [
        "https://mirror.bazel.build/bazel_java_tools/releases/javac14/v1.0/java_tools_javac14_darwin-v1.0.zip",
    ],
)

# This must be kept in sync with src/test/shell/bazel/testdata/jdk_http_archives.
http_archive(
    name = "openjdk11_linux_archive",
    build_file_content = """
java_runtime(name = 'runtime', srcs =  glob(['**']), visibility = ['//visibility:public'])
exports_files(["WORKSPACE"], visibility = ["//visibility:public"])
""",
    sha256 = "360626cc19063bc411bfed2914301b908a8f77a7919aaea007a977fa8fb3cde1",
    strip_prefix = "zulu11.37.17-ca-jdk11.0.6-linux_x64",
    urls = ["https://mirror.bazel.build/openjdk/azul-zulu11.37.17-ca-jdk11.0.6/zulu11.37.17-ca-jdk11.0.6-linux_x64.tar.gz"],
)

# This must be kept in sync with src/test/shell/bazel/testdata/jdk_http_archives.
http_archive(
    name = "openjdk11_darwin_archive",
    build_file_content = """
java_runtime(name = 'runtime', srcs =  glob(['**']), visibility = ['//visibility:public'])
exports_files(["WORKSPACE"], visibility = ["//visibility:public"])
""",
    sha256 = "e1fe56769f32e2aaac95e0a8f86b5a323da5af3a3b4bba73f3086391a6cc056f",
    strip_prefix = "zulu11.37.17-ca-jdk11.0.6-macosx_x64",
    urls = ["https://mirror.bazel.build/openjdk/azul-zulu11.37.17-ca-jdk11.0.6/zulu11.37.17-ca-jdk11.0.6-macosx_x64.tar.gz"],
)

# This must be kept in sync with src/test/shell/bazel/testdata/jdk_http_archives.
http_archive(
    name = "openjdk11_windows_archive",
    build_file_content = """
java_runtime(name = 'runtime', srcs =  glob(['**']), visibility = ['//visibility:public'])
exports_files(["WORKSPACE"], visibility = ["//visibility:public"])
""",
    sha256 = "a9695617b8374bfa171f166951214965b1d1d08f43218db9a2a780b71c665c18",
    strip_prefix = "zulu11.37.17-ca-jdk11.0.6-win_x64",
    urls = ["https://mirror.bazel.build/openjdk/azul-zulu11.37.17-ca-jdk11.0.6/zulu11.37.17-ca-jdk11.0.6-win_x64.zip"],
)

# This must be kept in sync with src/test/shell/bazel/testdata/jdk_http_archives.
http_archive(
    name = "openjdk14_linux_archive",
    build_file_content = """
java_runtime(name = 'runtime', srcs =  glob(['**']), visibility = ['//visibility:public'])
exports_files(["WORKSPACE"], visibility = ["//visibility:public"])
""",
    sha256 = "48bb8947034cd079ad1ef83335e7634db4b12a26743a0dc314b6b861480777aa",
    strip_prefix = "zulu14.28.21-ca-jdk14.0.1-linux_x64",
    urls = ["https://mirror.bazel.build/cdn.azul.com/zulu/bin/zulu14.28.21-ca-jdk14.0.1-linux_x64.tar.gz"],
)

# This must be kept in sync with src/test/shell/bazel/testdata/jdk_http_archives.
http_archive(
    name = "openjdk14_darwin_archive",
    build_file_content = """
java_runtime(name = 'runtime', srcs =  glob(['**']), visibility = ['//visibility:public'])
exports_files(["WORKSPACE"], visibility = ["//visibility:public"])
""",
    sha256 = "088bd4d0890acc9f032b738283bf0f26b2a55c50b02d1c8a12c451d8ddf080dd",
    strip_prefix = "zulu14.28.21-ca-jdk14.0.1-macosx_x64",
    urls = ["https://mirror.bazel.build/cdn.azul.com/zulu/bin/zulu14.28.21-ca-jdk14.0.1-macosx_x64.tar.gz"],
)

# This must be kept in sync with src/test/shell/bazel/testdata/jdk_http_archives.
http_archive(
    name = "openjdk14_windows_archive",
    build_file_content = """
java_runtime(name = 'runtime', srcs =  glob(['**']), visibility = ['//visibility:public'])
exports_files(["WORKSPACE"], visibility = ["//visibility:public"])
""",
    sha256 = "9cb078b5026a900d61239c866161f0d9558ec759aa15c5b4c7e905370e868284",
    strip_prefix = "zulu14.28.21-ca-jdk14.0.1-win_x64",
    urls = ["https://mirror.bazel.build/cdn.azul.com/zulu/bin/zulu14.28.21-ca-jdk14.0.1-win_x64.zip"],
)

load("@io_bazel_skydoc//:setup.bzl", "stardoc_repositories")

stardoc_repositories()

load("@io_bazel_rules_sass//:package.bzl", "rules_sass_dependencies")

rules_sass_dependencies()

load("@io_bazel_rules_sass//:defs.bzl", "sass_repositories")

sass_repositories()

register_execution_platforms("//:default_host_platform")  # buildozer: disable=positional-args

# Tools for building deb, rpm and tar files.
http_archive(
    name = "rules_pkg",
    patch_cmds = EXPORT_WORKSPACE_IN_BUILD_FILE,
    patch_cmds_win = EXPORT_WORKSPACE_IN_BUILD_FILE_WIN,
    sha256 = "4ba8f4ab0ff85f2484287ab06c0d871dcb31cc54d439457d28fd4ae14b18450a",
    urls = [
        "https://mirror.bazel.build/github.com/bazelbuild/rules_pkg/releases/download/0.2.4/rules_pkg-0.2.4.tar.gz",
        "https://github.com/bazelbuild/rules_pkg/releases/download/0.2.4/rules_pkg-0.2.4.tar.gz",
    ],
)

load("@rules_pkg//:deps.bzl", "rules_pkg_dependencies")

rules_pkg_dependencies()

# Toolchains for Resource Compilation (.rc files on Windows).
load("//src/main/res:winsdk_configure.bzl", "winsdk_configure")

winsdk_configure(name = "local_config_winsdk")

load("@local_config_winsdk//:toolchains.bzl", "register_local_rc_exe_toolchains")

register_local_rc_exe_toolchains()

register_toolchains("//src/main/res:empty_rc_toolchain")

http_archive(
    name = "com_github_grpc_grpc",
    urls = [
        "https://mirror.bazel.build/github.com/grpc/grpc/archive/v1.26.0.tar.gz",
        "https://github.com/grpc/grpc/archive/v1.26.0.tar.gz",
    ],
    sha256 = "2fcb7f1ab160d6fd3aaade64520be3e5446fc4c6fa7ba6581afdc4e26094bd81",
    patches = ["//third_party/grpc:grpc_1.26.0.patch"],
    patch_args = ["-p1"],
    strip_prefix = "grpc-1.26.0",
)

# Projects using gRPC as an external dependency must call both grpc_deps() and
# grpc_extra_deps().
load("@com_github_grpc_grpc//bazel:grpc_deps.bzl", "grpc_deps")
grpc_deps()

load("@com_github_grpc_grpc//bazel:grpc_extra_deps.bzl", "grpc_extra_deps")
grpc_extra_deps()

load("//tools/distributions/debian:deps.bzl", "debian_deps")
debian_deps()

load("@bazel_skylib//:workspace.bzl", "bazel_skylib_workspace")
bazel_skylib_workspace()<|MERGE_RESOLUTION|>--- conflicted
+++ resolved
@@ -154,13 +154,9 @@
         "1ef781ced3b1443dca3ed05dec1989eca1a4e1cd.tar.gz",
         # rules_sass
         "1.25.0.zip",
-<<<<<<< HEAD
-        "android_tools_pkg-0.19.0rc2.tar.gz",
-=======
         # rules_nodejs
         "rules_nodejs-1.3.0.tar.gz",
         "android_tools_pkg-0.19.0rc3.tar.gz",
->>>>>>> f6740075
         # bazelbuild/bazel-skylib
         "2d4c9528e0f453b5950eeaeac11d8d09f5a504d4.tar.gz",
         # bazelbuild/platforms
@@ -195,13 +191,9 @@
         "1ef781ced3b1443dca3ed05dec1989eca1a4e1cd.tar.gz": "5a725b777976b77aa122b707d1b6f0f39b6020f66cd427bb111a585599c857b1",
         # rules_sass
         "1.25.0.zip": "c78be58f5e0a29a04686b628cf54faaee0094322ae0ac99da5a8a8afca59a647",
-<<<<<<< HEAD
-        "android_tools_pkg-0.19.0rc2.tar.gz": "ce3331f4d3c91f311a355ad5e53148e4a7cfeaaa8aea3eb0952fa7b65fdef38d",
-=======
         # rules_nodejs
         "rules_nodejs-1.3.0.tar.gz": "b6670f9f43faa66e3009488bbd909bc7bc46a5a9661a33f6bc578068d1837f37",
         "android_tools_pkg-0.19.0rc3.tar.gz": "ea5c0589a01e2a9f43c20e5c145d3530e3b3bdbe7322789bc5da38d0ca49b837",
->>>>>>> f6740075
         # bazelbuild/bazel-skylib
         "2d4c9528e0f453b5950eeaeac11d8d09f5a504d4.tar.gz": "c00ceec469dbcf7929972e3c79f20c14033824538038a554952f5c31d8832f96",
         # bazelbuild/platforms
@@ -250,17 +242,12 @@
             "https://mirror.bazel.build/github.com/bazelbuild/rules_sass/archive/1.25.0.zip",
             "https://github.com/bazelbuild/rules_sass/archive/1.25.0.zip",
         ],
-<<<<<<< HEAD
-        "android_tools_pkg-0.19.0rc2.tar.gz": [
-            "https://mirror.bazel.build/bazel_android_tools/android_tools_pkg-0.19.0rc2.tar.gz",
-=======
         "rules_nodejs-1.3.0.tar.gz": [
             "https://mirror.bazel.build/github.com/bazelbuild/rules_nodejs/releases/download/1.3.0/rules_nodejs-1.3.0.tar.gz",
             "https://github.com/bazelbuild/rules_nodejs/releases/download/1.3.0/rules_nodejs-1.3.0.tar.gz",
         ],
         "android_tools_pkg-0.19.0rc3.tar.gz": [
             "https://mirror.bazel.build/bazel_android_tools/android_tools_pkg-0.19.0rc3.tar.gz",
->>>>>>> f6740075
         ],
         # bazelbuild/bazel-skylib
         "2d4c9528e0f453b5950eeaeac11d8d09f5a504d4.tar.gz": [
