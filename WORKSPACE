workspace(name = "io_bazel")

load("//tools/build_defs/repo:http.bzl", "http_archive", "http_file")
load("//:distdir.bzl", "dist_http_archive", "distdir_tar")
load("//:distdir_deps.bzl", "DIST_DEPS")

# These can be used as values for the patch_cmds and patch_cmds_win attributes
# of http_archive, in order to export the WORKSPACE file from the BUILD or
# BUILD.bazel file. This is useful for cases like //src:test_repos, where we
# have to be able to trigger a fetch of a repo by depending on it, but we don't
# actually want to build anything (so we can't depend on a target inside that
# repo).
EXPORT_WORKSPACE_IN_BUILD_FILE = [
    "test -f BUILD && chmod u+w BUILD || true",
    "echo >> BUILD",
    "echo 'exports_files([\"WORKSPACE\"], visibility = [\"//visibility:public\"])' >> BUILD",
]

EXPORT_WORKSPACE_IN_BUILD_BAZEL_FILE = [
    "test -f BUILD.bazel && chmod u+w BUILD.bazel || true",
    "echo >> BUILD.bazel",
    "echo 'exports_files([\"WORKSPACE\"], visibility = [\"//visibility:public\"])' >> BUILD.bazel",
]

EXPORT_WORKSPACE_IN_BUILD_FILE_WIN = [
    "Add-Content -Path BUILD -Value \"`nexports_files([`\"WORKSPACE`\"], visibility = [`\"//visibility:public`\"])`n\" -Force",
]

EXPORT_WORKSPACE_IN_BUILD_BAZEL_FILE_WIN = [
    "Add-Content -Path BUILD.bazel -Value \"`nexports_files([`\"WORKSPACE`\"], visibility = [`\"//visibility:public`\"])`n\" -Force",
]

# Protobuf expects an //external:python_headers label which would contain the
# Python headers if fast Python protos is enabled. Since we are not using fast
# Python protos, bind python_headers to a dummy target.
bind(
    name = "python_headers",
    actual = "//:dummy",
)

# Protobuf code generation for GRPC requires three external labels:
# //external:grpc-java_plugin
# //external:grpc-jar
# //external:guava
bind(
    name = "grpc-java-plugin",
    actual = "//third_party/grpc:grpc-java-plugin",
)

bind(
    name = "grpc-jar",
    actual = "//third_party/grpc:grpc-jar",
)

bind(
    name = "guava",
    actual = "//third_party:guava",
)

http_archive(
    name = "bazel_j2objc",
    # Computed using "shasum -a 256 j2objc-2.5.zip"
    sha256 = "8d3403b5b7db57e347c943d214577f6879e5b175c2b59b7e075c0b6453330e9b",
    strip_prefix = "j2objc-2.5",
    urls = [
        "https://mirror.bazel.build/github.com/google/j2objc/releases/download/2.5/j2objc-2.5.zip",
        "https://github.com/google/j2objc/releases/download/2.5/j2objc-2.5.zip",
    ],
)

# For src/test/shell/bazel:test_srcs
load("//src/test/shell/bazel:list_source_repository.bzl", "list_source_repository")

list_source_repository(name = "local_bazel_source_list")

# To run the Android integration tests in //src/test/shell/bazel/android:all or
# build the Android sample app in //examples/android/java/bazel:hello_world
#
#   1. Install an Android SDK and NDK from https://developer.android.com
#   2. Set the $ANDROID_HOME and $ANDROID_NDK_HOME environment variables
#   3. Uncomment the two lines below
#
# android_sdk_repository(name = "androidsdk")
# android_ndk_repository(name = "androidndk")

# In order to run //src/test/shell/bazel:maven_skylark_test, follow the
# instructions above for the Android integration tests and uncomment the
# following lines:
# load("//tools/build_defs/repo:maven_rules.bzl", "maven_dependency_plugin")
# maven_dependency_plugin()

# This allows rules written in Starlark to locate apple build tools.
bind(
    name = "xcrunwrapper",
    actual = "@bazel_tools//tools/objc:xcrunwrapper",
)

dist_http_archive(
    name = "com_google_protobuf",
    patch_cmds = EXPORT_WORKSPACE_IN_BUILD_FILE,
    patch_cmds_win = EXPORT_WORKSPACE_IN_BUILD_FILE_WIN,
)

# This is a mock version of bazelbuild/rules_python that contains only
# @rules_python//python:defs.bzl. It is used by protobuf.
# TODO(#9029): We could potentially replace this with the real @rules_python.
new_local_repository(
    name = "rules_python",
    build_file = "//third_party/rules_python:BUILD",
    path = "./third_party/rules_python",
    workspace_file = "//third_party/rules_python:rules_python.WORKSPACE",
)

local_repository(
    name = "googleapis",
    path = "./third_party/googleapis/",
)

local_repository(
    name = "remoteapis",
    path = "./third_party/remoteapis/",
)

dist_http_archive(
    name = "desugar_jdk_libs",
)

distdir_tar(
    name = "additional_distfiles",
    # Keep in sync with the archives fetched as part of building bazel.
    archives = [
<<<<<<< HEAD
        "java_tools-v11.0.zip",
        "java_tools_linux-v11.0.zip",
        "java_tools_windows-v11.0.zip",
        "java_tools_darwin-v11.0.zip",
=======
        "e0b0291b2c51fbe5a7cfa14473a1ae850f94f021.zip",
>>>>>>> 5b04895e
        "coverage_output_generator-v2.5.zip",
        "android_tools_pkg-0.19.0rc3.tar.gz",
        # bazelbuild/rules_proto
        "7e4afce6fe62dbff0a4a03450143146f9f2d7488.tar.gz",
        # protocolbuffers/upb
        "382d5afc60e05470c23e8de19b19fc5ad231e732.tar.gz",
    ],
    dirname = "derived/distdir",
    dist_deps = {dep: attrs for dep, attrs in DIST_DEPS.items() if "additional_distfiles" in attrs["used_in"]},
    sha256 = {
<<<<<<< HEAD
        "java_tools-v11.0.zip": "09ecd438f1a10aa36bf0a6a2f24ead884ef7e8e8a46d086f8af6db33556b76a8",
        "java_tools_linux-v11.0.zip": "b66d5b97b90cb20787cfa61565672b0538912d230f120a03f38020052f25c4bc",
        "java_tools_windows-v11.0.zip": "8a683275b0f24e011b56e27eb4d7e35919d774ae57ec3353d48606cfc81e4116",
        "java_tools_darwin-v11.0.zip": "39e3bb7e554e817de76a9b2cc9354b0c2363108dfcd56b360d3c35eadc8cddbd",
=======
        "e0b0291b2c51fbe5a7cfa14473a1ae850f94f021.zip": "fe2e04f91ce8c59d49d91b8102edc6627c6fa2906c1b0e7346f01419ec4f419d",
>>>>>>> 5b04895e
        "coverage_output_generator-v2.5.zip": "cd14f1cb4559e4723e63b7e7b06d09fcc3bd7ba58d03f354cdff1439bd936a7d",
        "android_tools_pkg-0.19.0rc3.tar.gz": "ea5c0589a01e2a9f43c20e5c145d3530e3b3bdbe7322789bc5da38d0ca49b837",
        # bazelbuild/rules_proto
        "7e4afce6fe62dbff0a4a03450143146f9f2d7488.tar.gz": "8e7d59a5b12b233be5652e3d29f42fba01c7cbab09f6b3a8d0a57ed6d1e9a0da",
        # protocolbuffers/upb
        "382d5afc60e05470c23e8de19b19fc5ad231e732.tar.gz": "7992217989f3156f8109931c1fc6db3434b7414957cb82371552377beaeb9d6c",
    },
    urls = {
<<<<<<< HEAD
        "java_tools-v11.0.zip": [
            "https://mirror.bazel.build/bazel_java_tools/releases/java/v11.0/java_tools-v11.0.zip",
        ],
        "java_tools_linux-v11.0.zip": [
            "https://mirror.bazel.build/bazel_java_tools/releases/java/v11.0/java_tools_linux-v11.0.zip",
        ],
        "java_tools_windows-v11.0.zip": [
            "https://mirror.bazel.build/bazel_java_tools/releases/java/v11.0/java_tools_windows-v11.0.zip",
        ],
        "java_tools_darwin-v11.0.zip": [
            "https://mirror.bazel.build/bazel_java_tools/releases/java/v11.0/java_tools_darwin-v11.0.zip",
=======
        "e0b0291b2c51fbe5a7cfa14473a1ae850f94f021.zip": [
            "https://mirror.bazel.build/github.com/google/desugar_jdk_libs/archive/e0b0291b2c51fbe5a7cfa14473a1ae850f94f021.zip",
            "https://github.com/google/desugar_jdk_libs/archive/e0b0291b2c51fbe5a7cfa14473a1ae850f94f021.zip",
>>>>>>> 5b04895e
        ],
        "coverage_output_generator-v2.5.zip": [
            "https://mirror.bazel.build/bazel_coverage_output_generator/releases/coverage_output_generator-v2.5.zip",
        ],
        "android_tools_pkg-0.19.0rc3.tar.gz": [
            "https://mirror.bazel.build/bazel_android_tools/android_tools_pkg-0.19.0rc3.tar.gz",
        ],
        # bazelbuild/rules_proto
        "7e4afce6fe62dbff0a4a03450143146f9f2d7488.tar.gz": [
            "https://mirror.bazel.build/github.com/bazelbuild/rules_proto/archive/7e4afce6fe62dbff0a4a03450143146f9f2d7488.tar.gz",
            "https://github.com/bazelbuild/rules_proto/archive/7e4afce6fe62dbff0a4a03450143146f9f2d7488.tar.gz",
        ],
        # protocolbuffers/upb
        "382d5afc60e05470c23e8de19b19fc5ad231e732.tar.gz": [
            "https://mirror.bazel.build/github.com/protocolbuffers/upb/archive/382d5afc60e05470c23e8de19b19fc5ad231e732.tar.gz",
            "https://github.com/protocolbuffers/upb/archive/382d5afc60e05470c23e8de19b19fc5ad231e732.tar.gz",
        ],
    },
)

# OpenJDK distributions used to create a version of Bazel bundled with the OpenJDK.
http_file(
    name = "openjdk_linux",
    downloaded_file_path = "zulu-linux.tar.gz",
    sha256 = "65bfe4e0ffa74a680ee4410db46b17e30cd9397b664a92a886599fe1f3530969",
    urls = ["https://mirror.bazel.build/openjdk/azul-zulu11.37.17-ca-jdk11.0.6/zulu11.37.17-ca-jdk11.0.6-linux_x64-linux_x64-allmodules-b23d4e05466f2aa1fdcd72d3d3a8e962206b64bf-1581689070.tar.gz"],
)

http_file(
    name = "openjdk_linux_vanilla",
    downloaded_file_path = "zulu-linux-vanilla.tar.gz",
    sha256 = "360626cc19063bc411bfed2914301b908a8f77a7919aaea007a977fa8fb3cde1",
    urls = ["https://mirror.bazel.build/openjdk/azul-zulu11.37.17-ca-jdk11.0.6/zulu11.37.17-ca-jdk11.0.6-linux_x64.tar.gz"],
)

http_file(
    name = "openjdk_linux_minimal",
    downloaded_file_path = "zulu-linux-minimal.tar.gz",
    sha256 = "91f7d52f695c681d4e21499b4319d548aadef249a6b3053e306308992e1e29ae",
    urls = ["https://mirror.bazel.build/openjdk/azul-zulu11.37.17-ca-jdk11.0.6/zulu11.37.17-ca-jdk11.0.6-linux_x64-minimal-b23d4e05466f2aa1fdcd72d3d3a8e962206b64bf-1581689068.tar.gz"],
)

http_file(
    name = "openjdk_linux_aarch64",
    downloaded_file_path = "zulu-linux-aarch64.tar.gz",
    sha256 = "6b245793087300db3ee82ab0d165614f193a73a60f2f011e347756c1e6ca5bac",
    urls = ["https://mirror.bazel.build/openjdk/azul-zulu11.37.48-ca-jdk11.0.6/zulu11.37.48-ca-jdk11.0.6-linux_aarch64-allmodules-b23d4e05466f2aa1fdcd72d3d3a8e962206b64bf-1581690750.tar.gz"],
)

http_file(
    name = "openjdk_linux_aarch64_vanilla",
    downloaded_file_path = "zulu-linux-aarch64-vanilla.tar.gz",
    sha256 = "a452f1b9682d9f83c1c14e54d1446e1c51b5173a3a05dcb013d380f9508562e4",
    urls = ["https://mirror.bazel.build/openjdk/azul-zulu11.37.48-ca-jdk11.0.6/zulu11.37.48-ca-jdk11.0.6-linux_aarch64.tar.gz"],
)

http_file(
    name = "openjdk_linux_aarch64_minimal",
    downloaded_file_path = "zulu-linux-aarch64-minimal.tar.gz",
    sha256 = "06f6520a877704c77614bcfc4f846cc7cbcbf5eaad149bf7f19f4f16e285c9de",
    urls = ["https://mirror.bazel.build/openjdk/azul-zulu11.37.48-ca-jdk11.0.6/zulu11.37.48-ca-jdk11.0.6-linux_aarch64-minimal-b23d4e05466f2aa1fdcd72d3d3a8e962206b64bf-1581690750.tar.gz"],
)

http_file(
    name = "openjdk_linux_ppc64le_vanilla",
    downloaded_file_path = "adoptopenjdk-ppc64le-vanilla.tar.gz",
    sha256 = "a417db0295b1f4b538ecbaf7c774f3a177fab9657a665940170936c0eca4e71a",
    urls = [
        "https://mirror.bazel.build/openjdk/AdoptOpenJDK/openjdk11-binaries/releases/download/jdk-11.0.7+10/OpenJDK11U-jdk_ppc64le_linux_hotspot_11.0.7_10.tar.gz",
        "https://github.com/AdoptOpenJDK/openjdk11-binaries/releases/download/jdk-11.0.7+10/OpenJDK11U-jdk_ppc64le_linux_hotspot_11.0.7_10.tar.gz",
    ],
)

http_file(
    name = "openjdk_linux_s390x_vanilla",
    downloaded_file_path = "adoptopenjdk-s390x-vanilla.tar.gz",
    sha256 = "d9b72e87a1d3ebc0c9552f72ae5eb150fffc0298a7cb841f1ce7bfc70dcd1059",
    urls = [
        "https://mirror.bazel.build/github.com/AdoptOpenJDK/openjdk11-binaries/releases/download/jdk-11.0.7+10/OpenJDK11U-jdk_s390x_linux_hotspot_11.0.7_10.tar.gz",
        "https://github.com/AdoptOpenJDK/openjdk11-binaries/releases/download/jdk-11.0.7+10/OpenJDK11U-jdk_s390x_linux_hotspot_11.0.7_10.tar.gz",
    ],
)

http_file(
    name = "openjdk_macos_x86_64",
    downloaded_file_path = "zulu-macos.tar.gz",
    sha256 = "8e283cfd23c7555be8e17295ed76eb8f00324c88ab904b8de37bbe08f90e569b",
    urls = ["https://mirror.bazel.build/openjdk/azul-zulu11.37.17-ca-jdk11.0.6/zulu11.37.17-ca-jdk11.0.6-macosx_x64-allmodules-b23d4e05466f2aa1fdcd72d3d3a8e962206b64bf-1581689066.tar.gz"],
)

http_file(
    name = "openjdk_macos_x86_64_vanilla",
    downloaded_file_path = "zulu-macos-vanilla.tar.gz",
    sha256 = "e1fe56769f32e2aaac95e0a8f86b5a323da5af3a3b4bba73f3086391a6cc056f",
    urls = ["https://mirror.bazel.build/openjdk/azul-zulu11.37.17-ca-jdk11.0.6/zulu11.37.17-ca-jdk11.0.6-macosx_x64.tar.gz"],
)

http_file(
    name = "openjdk_macos_x86_64_minimal",
    downloaded_file_path = "zulu-macos-minimal.tar.gz",
    sha256 = "1bacb1c07035d4066d79f0b65b4ea0ebd1954f3662bdfe3618da382ac8fd23a6",
    urls = ["https://mirror.bazel.build/openjdk/azul-zulu11.37.17-ca-jdk11.0.6/zulu11.37.17-ca-jdk11.0.6-macosx_x64-minimal-b23d4e05466f2aa1fdcd72d3d3a8e962206b64bf-1581689063.tar.gz"],
)

http_file(
    name = "openjdk_win",
    downloaded_file_path = "zulu-win.zip",
    sha256 = "8e1604b3a27dcf639bc6d1a73103f1211848139e4cceb081d0a74a99e1e6f995",
    urls = ["https://mirror.bazel.build/openjdk/azul-zulu11.37.17-ca-jdk11.0.6/zulu11.37.17-ca-jdk11.0.6-win_x64-allmodules-b23d4e05466f2aa1fdcd72d3d3a8e962206b64bf-1581689080.zip"],
)

http_file(
    name = "openjdk_win_vanilla",
    downloaded_file_path = "zulu-win-vanilla.zip",
    sha256 = "a9695617b8374bfa171f166951214965b1d1d08f43218db9a2a780b71c665c18",
    urls = ["https://mirror.bazel.build/openjdk/azul-zulu11.37.17-ca-jdk11.0.6/zulu11.37.17-ca-jdk11.0.6-win_x64.zip"],
)

http_file(
    name = "openjdk_win_minimal",
    downloaded_file_path = "zulu-win-minimal.zip",
    sha256 = "b90a713c9c2d9ea23cad44d2c2dfcc9af22faba9bde55dedc1c3bb9f556ac1ae",
    urls = ["https://mirror.bazel.build/openjdk/azul-zulu11.37.17-ca-jdk11.0.6/zulu11.37.17-ca-jdk11.0.6-win_x64-minimal-b23d4e05466f2aa1fdcd72d3d3a8e962206b64bf-1581689080.zip"],
)

dist_http_archive(
    name = "bazel_toolchains",
    patch_cmds = EXPORT_WORKSPACE_IN_BUILD_FILE,
    patch_cmds_win = EXPORT_WORKSPACE_IN_BUILD_FILE_WIN,
)

load("@bazel_toolchains//rules:rbe_repo.bzl", "rbe_autoconfig")

rbe_autoconfig(
    name = "rbe_ubuntu1804_java11",
    detect_java_home = True,
    registry = "gcr.io",
    repository = "bazel-public/ubuntu1804-bazel-java11",
    tag = "latest",
)

rbe_autoconfig(
    name = "rbe_ubuntu1604_java8",
    detect_java_home = True,
    registry = "gcr.io",
    repository = "bazel-public/ubuntu1604-bazel-java8",
    tag = "latest",
)

# Creates toolchain configuration for remote execution with BuildKite CI
# for rbe_ubuntu1604.
# To run the tests with RBE on BuildKite CI uncomment the two lines below
# load("@bazel_toolchains//rules:rbe_repo.bzl", "rbe_autoconfig")
# rbe_autoconfig(name = "buildkite_config")

http_archive(
    name = "com_google_googletest",
    sha256 = "9dc9157a9a1551ec7a7e43daea9a694a0bb5fb8bec81235d8a1e6ef64c716dcb",
    strip_prefix = "googletest-release-1.10.0",
    urls = [
        "https://mirror.bazel.build/github.com/google/googletest/archive/release-1.10.0.tar.gz",
        "https://github.com/google/googletest/archive/release-1.10.0.tar.gz",
    ],
)

dist_http_archive(
    name = "bazel_skylib",
    patch_cmds = EXPORT_WORKSPACE_IN_BUILD_FILE,
    patch_cmds_win = EXPORT_WORKSPACE_IN_BUILD_FILE_WIN,
)

# Used in src/main/java/com/google/devtools/build/lib/bazel/rules/java/jdk.WORKSPACE.
dist_http_archive(
    name = "rules_cc",
    patch_cmds = EXPORT_WORKSPACE_IN_BUILD_FILE,
    patch_cmds_win = EXPORT_WORKSPACE_IN_BUILD_FILE_WIN,
)

dist_http_archive(
    name = "rules_java",
    patch_cmds = EXPORT_WORKSPACE_IN_BUILD_FILE,
    patch_cmds_win = EXPORT_WORKSPACE_IN_BUILD_FILE_WIN,
)

http_archive(
    name = "rules_proto",
    patch_cmds = EXPORT_WORKSPACE_IN_BUILD_BAZEL_FILE,
    patch_cmds_win = EXPORT_WORKSPACE_IN_BUILD_BAZEL_FILE_WIN,
    sha256 = "8e7d59a5b12b233be5652e3d29f42fba01c7cbab09f6b3a8d0a57ed6d1e9a0da",
    strip_prefix = "rules_proto-7e4afce6fe62dbff0a4a03450143146f9f2d7488",
    urls = [
        "https://mirror.bazel.build/github.com/bazelbuild/rules_proto/archive/7e4afce6fe62dbff0a4a03450143146f9f2d7488.tar.gz",
        "https://github.com/bazelbuild/rules_proto/archive/7e4afce6fe62dbff0a4a03450143146f9f2d7488.tar.gz",
    ],
)

# For testing, have an distdir_tar with all the archives implicit in every
# WORKSPACE, to that they don't have to be refetched for every test
# calling `bazel sync`.
distdir_tar(
    name = "test_WORKSPACE_files",
    archives = [
        "coverage_output_generator-v2.5.zip",
        "zulu11.37.17-ca-jdk11.0.6-linux_x64.tar.gz",
        "zulu11.37.48-ca-jdk11.0.6-linux_aarch64.tar.gz",
        "zulu11.37.17-ca-jdk11.0.6-macosx_x64.tar.gz",
        "zulu11.37.17-ca-jdk11.0.6-win_x64.zip",
        "android_tools_pkg-0.19.0rc3.tar.gz",
        # bazelbuild/rules_proto
        "7e4afce6fe62dbff0a4a03450143146f9f2d7488.tar.gz",
        # protocolbuffers/upb
        "382d5afc60e05470c23e8de19b19fc5ad231e732.tar.gz",
    ],
    dirname = "test_WORKSPACE/distdir",
    dist_deps = {dep: attrs for dep, attrs in DIST_DEPS.items() if "test_WORKSPACE_files" in attrs["used_in"]},
    sha256 = {
        "coverage_output_generator-v2.5.zip": "cd14f1cb4559e4723e63b7e7b06d09fcc3bd7ba58d03f354cdff1439bd936a7d",
        "zulu11.37.17-ca-jdk11.0.6-linux_x64.tar.gz": "360626cc19063bc411bfed2914301b908a8f77a7919aaea007a977fa8fb3cde1",
        "zulu11.37.48-ca-jdk11.0.6-linux_aarch64.tar.gz": "a452f1b9682d9f83c1c14e54d1446e1c51b5173a3a05dcb013d380f9508562e4",
        "zulu11.37.17-ca-jdk11.0.6-macosx_x64.tar.gz": "e1fe56769f32e2aaac95e0a8f86b5a323da5af3a3b4bba73f3086391a6cc056f",
        "zulu11.37.17-ca-jdk11.0.6-win_x64.zip": "a9695617b8374bfa171f166951214965b1d1d08f43218db9a2a780b71c665c18",
        "android_tools_pkg-0.19.0rc3.tar.gz": "ea5c0589a01e2a9f43c20e5c145d3530e3b3bdbe7322789bc5da38d0ca49b837",
        # bazelbuild/rules_proto
        "7e4afce6fe62dbff0a4a03450143146f9f2d7488.tar.gz": "8e7d59a5b12b233be5652e3d29f42fba01c7cbab09f6b3a8d0a57ed6d1e9a0da",
        # protocolbuffers/upb
        "382d5afc60e05470c23e8de19b19fc5ad231e732.tar.gz": "7992217989f3156f8109931c1fc6db3434b7414957cb82371552377beaeb9d6c",
    },
    urls = {
        "coverage_output_generator-v2.5.zip": ["https://mirror.bazel.build/bazel_coverage_output_generator/releases/coverage_output_generator-v2.5.zip"],
        "zulu11.37.17-ca-jdk11.0.6-linux_x64.tar.gz": ["https://mirror.bazel.build/openjdk/azul-zulu11.37.17-ca-jdk11.0.6/zulu11.37.17-ca-jdk11.0.6-linux_x64.tar.gz"],
        "zulu11.37.48-ca-jdk11.0.6-linux_aarch64.tar.gz": ["https://mirror.bazel.build/openjdk/azul-zulu11.37.48-ca-jdk11.0.6/zulu11.37.48-ca-jdk11.0.6-linux_aarch64.tar.gz"],
        "zulu11.37.17-ca-jdk11.0.6-macosx_x64.tar.gz": ["https://mirror.bazel.build/openjdk/azul-zulu11.37.17-ca-jdk11.0.6/zulu11.37.17-ca-jdk11.0.6-macosx_x64.tar.gz"],
        "zulu11.37.17-ca-jdk11.0.6-win_x64.zip": ["https://mirror.bazel.build/openjdk/azul-zulu11.37.17-ca-jdk11.0.6/zulu11.37.17-ca-jdk11.0.6-win_x64.zip"],
        "android_tools_pkg-0.19.0rc3.tar.gz": [
            "https://mirror.bazel.build/bazel_android_tools/android_tools_pkg-0.19.0rc3.tar.gz",
        ],
        # bazelbuild/rules_proto
        "7e4afce6fe62dbff0a4a03450143146f9f2d7488.tar.gz": [
            "https://mirror.bazel.build/github.com/bazelbuild/rules_proto/archive/7e4afce6fe62dbff0a4a03450143146f9f2d7488.tar.gz",
            "https://github.com/bazelbuild/rules_proto/archive/7e4afce6fe62dbff0a4a03450143146f9f2d7488.tar.gz",
        ],
        # protocolbuffers/upb
        "382d5afc60e05470c23e8de19b19fc5ad231e732.tar.gz": [
            "https://mirror.bazel.build/github.com/protocolbuffers/upb/archive/382d5afc60e05470c23e8de19b19fc5ad231e732.tar.gz",
            "https://github.com/protocolbuffers/upb/archive/382d5afc60e05470c23e8de19b19fc5ad231e732.tar.gz",
        ],
    },
)

dist_http_archive(
    name = "io_bazel_skydoc",
)

load("//scripts/docs:doc_versions.bzl", "DOC_VERSIONS")

# Load versioned documentation tarballs from GCS
[http_file(
    # Split on "-" to get the version without cherrypick commits.
    name = "jekyll_tree_%s" % DOC_VERSION["version"].split("-")[0].replace(".", "_"),
    sha256 = DOC_VERSION["sha256"],
    urls = ["https://mirror.bazel.build/bazel_versioned_docs/jekyll-tree-%s.tar" % DOC_VERSION["version"]],
) for DOC_VERSION in DOC_VERSIONS]

# Load shared base CSS theme from bazelbuild/bazel-website
http_archive(
    name = "bazel_website",
    # TODO(https://github.com/bazelbuild/bazel/issues/10793)
    # - Export files from bazel-website's BUILD, instead of doing it here.
    # - Share more common stylesheets, like footer and navbar.
    build_file_content = """
exports_files(["_sass/style.scss"])
""",
    sha256 = "a5f531dd1d62e6947dcfc279656ffc2fdf6f447c163914c5eabf7961b4cb6eb4",
    strip_prefix = "bazel-website-c174fa288aa079b68416d2ce2cc97268fa172f42",
    urls = ["https://github.com/bazelbuild/bazel-website/archive/c174fa288aa079b68416d2ce2cc97268fa172f42.tar.gz"],
)

# Stardoc recommends declaring its dependencies via "*_dependencies" functions.
# This requires that the repositories these functions come from need to be
# fetched unconditionally for everything (including just building bazel!), so
# provide them as http_archives that can be shiped in the distdir, to keep the
# distribution archive self-contained.
dist_http_archive(
    name = "io_bazel_rules_sass",
)

dist_http_archive(
    name = "build_bazel_rules_nodejs",
)

http_archive(
    name = "java_tools_langtools_javac11",
    sha256 = "cf0814fa002ef3d794582bb086516d8c9ed0958f83f19799cdb08949019fe4c7",
    urls = [
        "https://mirror.bazel.build/bazel_java_tools/jdk_langtools/langtools_jdk11_v2.zip",
    ],
)

dist_http_archive(
    name = "platforms",
)

# This must be kept in sync with src/main/java/com/google/devtools/build/lib/bazel/rules/android/android_remote_tools.WORKSPACE
http_archive(
    name = "android_tools_for_testing",
    patch_cmds = EXPORT_WORKSPACE_IN_BUILD_FILE,
    patch_cmds_win = EXPORT_WORKSPACE_IN_BUILD_FILE_WIN,
    sha256 = "ea5c0589a01e2a9f43c20e5c145d3530e3b3bdbe7322789bc5da38d0ca49b837",  # DO_NOT_REMOVE_THIS_ANDROID_TOOLS_UPDATE_MARKER
    url = "https://mirror.bazel.build/bazel_android_tools/android_tools_pkg-0.19.0rc3.tar.gz",
)

# This must be kept in sync with src/main/java/com/google/devtools/build/lib/bazel/rules/coverage.WORKSPACE.
http_archive(
    name = "remote_coverage_tools_for_testing",
    patch_cmds = EXPORT_WORKSPACE_IN_BUILD_FILE,
    patch_cmds_win = EXPORT_WORKSPACE_IN_BUILD_FILE_WIN,
    sha256 = "cd14f1cb4559e4723e63b7e7b06d09fcc3bd7ba58d03f354cdff1439bd936a7d",
    urls = [
        "https://mirror.bazel.build/bazel_coverage_output_generator/releases/coverage_output_generator-v2.5.zip",
    ],
)

# This must be kept in sync with src/main/java/com/google/devtools/build/lib/bazel/rules/java/jdk.WORKSPACE.
http_archive(
    name = "remotejdk11_linux_for_testing",
    build_file = "@local_jdk//:BUILD.bazel",
    patch_cmds = EXPORT_WORKSPACE_IN_BUILD_BAZEL_FILE,
    patch_cmds_win = EXPORT_WORKSPACE_IN_BUILD_BAZEL_FILE_WIN,
    sha256 = "360626cc19063bc411bfed2914301b908a8f77a7919aaea007a977fa8fb3cde1",
    strip_prefix = "zulu11.37.17-ca-jdk11.0.6-linux_x64",
    urls = ["https://mirror.bazel.build/openjdk/azul-zulu11.37.17-ca-jdk11.0.6/zulu11.37.17-ca-jdk11.0.6-linux_x64.tar.gz"],
)

# This must be kept in sync with src/main/java/com/google/devtools/build/lib/bazel/rules/java/jdk.WORKSPACE.
http_archive(
    name = "remotejdk11_linux_aarch64_for_testing",
    build_file = "@local_jdk//:BUILD.bazel",
    patch_cmds = EXPORT_WORKSPACE_IN_BUILD_BAZEL_FILE,
    patch_cmds_win = EXPORT_WORKSPACE_IN_BUILD_BAZEL_FILE_WIN,
    sha256 = "a452f1b9682d9f83c1c14e54d1446e1c51b5173a3a05dcb013d380f9508562e4",
    strip_prefix = "zulu11.37.48-ca-jdk11.0.6-linux_aarch64",
    urls = ["https://mirror.bazel.build/openjdk/azul-zulu11.37.48-ca-jdk11.0.6/zulu11.37.48-ca-jdk11.0.6-linux_aarch64.tar.gz"],
)

# This must be kept in sync with src/main/java/com/google/devtools/build/lib/bazel/rules/java/jdk.WORKSPACE.
http_archive(
    name = "remotejdk11_linux_ppc64le_for_testing",
    build_file = "@local_jdk//:BUILD.bazel",
    patch_cmds = EXPORT_WORKSPACE_IN_BUILD_BAZEL_FILE,
    patch_cmds_win = EXPORT_WORKSPACE_IN_BUILD_BAZEL_FILE_WIN,
    sha256 = "a417db0295b1f4b538ecbaf7c774f3a177fab9657a665940170936c0eca4e71a",
    strip_prefix = "jdk-11.0.7+10",
    urls = [
        "https://mirror.bazel.build/openjdk/AdoptOpenJDK/openjdk11-binaries/releases/download/jdk-11.0.7+10/OpenJDK11U-jdk_ppc64le_linux_hotspot_11.0.7_10.tar.gz",
        "https://github.com/AdoptOpenJDK/openjdk11-binaries/releases/download/jdk-11.0.7+10/OpenJDK11U-jdk_ppc64le_linux_hotspot_11.0.7_10.tar.gz",
    ],
)

# This must be kept in sync with src/main/java/com/google/devtools/build/lib/bazel/rules/java/jdk.WORKSPACE.
http_archive(
    name = "remotejdk11_linux_s390x_for_testing",
    build_file = "@local_jdk//:BUILD.bazel",
    patch_cmds = EXPORT_WORKSPACE_IN_BUILD_BAZEL_FILE,
    patch_cmds_win = EXPORT_WORKSPACE_IN_BUILD_BAZEL_FILE_WIN,
    sha256 = "d9b72e87a1d3ebc0c9552f72ae5eb150fffc0298a7cb841f1ce7bfc70dcd1059",
    strip_prefix = "jdk-11.0.7+10",
    urls = [
        "https://mirror.bazel.build/github.com/AdoptOpenJDK/openjdk11-binaries/releases/download/jdk-11.0.7+10/OpenJDK11U-jdk_s390x_linux_hotspot_11.0.7_10.tar.gz",
        "https://github.com/AdoptOpenJDK/openjdk11-binaries/releases/download/jdk-11.0.7+10/OpenJDK11U-jdk_s390x_linux_hotspot_11.0.7_10.tar.gz",
    ],
)

# This must be kept in sync with src/main/java/com/google/devtools/build/lib/bazel/rules/java/jdk.WORKSPACE.
http_archive(
    name = "remotejdk11_macos_for_testing",
    build_file = "@local_jdk//:BUILD.bazel",
    patch_cmds = EXPORT_WORKSPACE_IN_BUILD_BAZEL_FILE,
    patch_cmds_win = EXPORT_WORKSPACE_IN_BUILD_BAZEL_FILE_WIN,
    sha256 = "e1fe56769f32e2aaac95e0a8f86b5a323da5af3a3b4bba73f3086391a6cc056f",
    strip_prefix = "zulu11.37.17-ca-jdk11.0.6-macosx_x64",
    urls = ["https://mirror.bazel.build/openjdk/azul-zulu11.37.17-ca-jdk11.0.6/zulu11.37.17-ca-jdk11.0.6-macosx_x64.tar.gz"],
)

# This must be kept in sync with src/main/java/com/google/devtools/build/lib/bazel/rules/java/jdk.WORKSPACE.
http_archive(
    name = "remotejdk11_win_for_testing",
    build_file = "@local_jdk//:BUILD.bazel",
    patch_cmds = EXPORT_WORKSPACE_IN_BUILD_BAZEL_FILE,
    patch_cmds_win = EXPORT_WORKSPACE_IN_BUILD_BAZEL_FILE_WIN,
    sha256 = "a9695617b8374bfa171f166951214965b1d1d08f43218db9a2a780b71c665c18",
    strip_prefix = "zulu11.37.17-ca-jdk11.0.6-win_x64",
    urls = ["https://mirror.bazel.build/openjdk/azul-zulu11.37.17-ca-jdk11.0.6/zulu11.37.17-ca-jdk11.0.6-win_x64.zip"],
)

# This must be kept in sync with src/main/java/com/google/devtools/build/lib/bazel/rules/java/jdk.WORKSPACE.
http_archive(
    name = "remotejdk14_linux_for_testing",
    build_file = "@local_jdk//:BUILD.bazel",
    patch_cmds = EXPORT_WORKSPACE_IN_BUILD_BAZEL_FILE,
    patch_cmds_win = EXPORT_WORKSPACE_IN_BUILD_BAZEL_FILE_WIN,
    sha256 = "48bb8947034cd079ad1ef83335e7634db4b12a26743a0dc314b6b861480777aa",
    strip_prefix = "zulu14.28.21-ca-jdk14.0.1-linux_x64",
    urls = ["https://mirror.bazel.build/cdn.azul.com/zulu/bin/zulu14.28.21-ca-jdk14.0.1-linux_x64.tar.gz"],
)

# This must be kept in sync with src/main/java/com/google/devtools/build/lib/bazel/rules/java/jdk.WORKSPACE.
http_archive(
    name = "remotejdk14_macos_for_testing",
    build_file = "@local_jdk//:BUILD.bazel",
    patch_cmds = EXPORT_WORKSPACE_IN_BUILD_BAZEL_FILE,
    patch_cmds_win = EXPORT_WORKSPACE_IN_BUILD_BAZEL_FILE_WIN,
    sha256 = "088bd4d0890acc9f032b738283bf0f26b2a55c50b02d1c8a12c451d8ddf080dd",
    strip_prefix = "zulu14.28.21-ca-jdk14.0.1-macosx_x64",
    urls = ["https://mirror.bazel.build/cdn.azul.com/zulu/bin/zulu14.28.21-ca-jdk14.0.1-macosx_x64.tar.gz"],
)

# This must be kept in sync with src/main/java/com/google/devtools/build/lib/bazel/rules/java/jdk.WORKSPACE.
http_archive(
    name = "remotejdk14_win_for_testing",
    build_file = "@local_jdk//:BUILD.bazel",
    patch_cmds = EXPORT_WORKSPACE_IN_BUILD_BAZEL_FILE,
    patch_cmds_win = EXPORT_WORKSPACE_IN_BUILD_BAZEL_FILE_WIN,
    sha256 = "9cb078b5026a900d61239c866161f0d9558ec759aa15c5b4c7e905370e868284",
    strip_prefix = "zulu14.28.21-ca-jdk14.0.1-win_x64",
    urls = ["https://mirror.bazel.build/cdn.azul.com/zulu/bin/zulu14.28.21-ca-jdk14.0.1-win_x64.zip"],
)

# This must be kept in sync with src/main/java/com/google/devtools/build/lib/bazel/rules/java/jdk.WORKSPACE.
http_archive(
    name = "remotejdk15_linux_for_testing",
    build_file = "@local_jdk//:BUILD.bazel",
    patch_cmds = EXPORT_WORKSPACE_IN_BUILD_BAZEL_FILE,
    patch_cmds_win = EXPORT_WORKSPACE_IN_BUILD_BAZEL_FILE_WIN,
    sha256 = "0a38f1138c15a4f243b75eb82f8ef40855afcc402e3c2a6de97ce8235011b1ad",
    strip_prefix = "zulu15.27.17-ca-jdk15.0.0-linux_x64",
    urls = [
        "https://mirror.bazel.build/cdn.azul.com/zulu/bin/zulu15.27.17-ca-jdk15.0.0-linux_x64.tar.gz",
        "https://cdn.azul.com/zulu/bin/zulu15.27.17-ca-jdk15.0.0-linux_x64.tar.gz",
    ],
)

# This must be kept in sync with src/main/java/com/google/devtools/build/lib/bazel/rules/java/jdk.WORKSPACE.
http_archive(
    name = "remotejdk15_macos_for_testing",
    build_file = "@local_jdk//:BUILD.bazel",
    patch_cmds = EXPORT_WORKSPACE_IN_BUILD_BAZEL_FILE,
    patch_cmds_win = EXPORT_WORKSPACE_IN_BUILD_BAZEL_FILE_WIN,
    sha256 = "f80b2e0512d9d8a92be24497334c974bfecc8c898fc215ce0e76594f00437482",
    strip_prefix = "zulu15.27.17-ca-jdk15.0.0-macosx_x64",
    urls = [
        "https://mirror.bazel.build/cdn.azul.com/zulu/bin/zulu15.27.17-ca-jdk15.0.0-macosx_x64.tar.gz",
        "https://cdn.azul.com/zulu/bin/zulu15.27.17-ca-jdk15.0.0-macosx_x64.tar.gz",
    ],
)

# This must be kept in sync with src/main/java/com/google/devtools/build/lib/bazel/rules/java/jdk.WORKSPACE.
http_archive(
    name = "remotejdk15_win_for_testing",
    build_file = "@local_jdk//:BUILD.bazel",
    patch_cmds = EXPORT_WORKSPACE_IN_BUILD_BAZEL_FILE,
    patch_cmds_win = EXPORT_WORKSPACE_IN_BUILD_BAZEL_FILE_WIN,
    sha256 = "f535a530151e6c20de8a3078057e332b08887cb3ba1a4735717357e72765cad6",
    strip_prefix = "zulu15.27.17-ca-jdk15.0.0-win_x64",
    urls = [
        "https://mirror.bazel.build/cdn.azul.com/zulu/bin/zulu15.27.17-ca-jdk15.0.0-win_x64.zip",
        "https://cdn.azul.com/zulu/bin/zulu15.27.17-ca-jdk15.0.0-win_x64.zip",
    ],
)

# Used in src/main/java/com/google/devtools/build/lib/bazel/rules/java/jdk.WORKSPACE.
dist_http_archive(
    name = "remote_java_tools_for_testing",
    patch_cmds = EXPORT_WORKSPACE_IN_BUILD_FILE,
    patch_cmds_win = EXPORT_WORKSPACE_IN_BUILD_FILE_WIN,
)

# Used in src/main/java/com/google/devtools/build/lib/bazel/rules/java/jdk.WORKSPACE.
dist_http_archive(
    name = "remote_java_tools_linux_for_testing",
    patch_cmds = EXPORT_WORKSPACE_IN_BUILD_FILE,
    patch_cmds_win = EXPORT_WORKSPACE_IN_BUILD_FILE_WIN,
)

# Used in src/main/java/com/google/devtools/build/lib/bazel/rules/java/jdk.WORKSPACE.
dist_http_archive(
    name = "remote_java_tools_windows_for_testing",
    patch_cmds = EXPORT_WORKSPACE_IN_BUILD_FILE,
    patch_cmds_win = EXPORT_WORKSPACE_IN_BUILD_FILE_WIN,
)

# Used in src/main/java/com/google/devtools/build/lib/bazel/rules/java/jdk.WORKSPACE.
dist_http_archive(
    name = "remote_java_tools_darwin_for_testing",
    patch_cmds = EXPORT_WORKSPACE_IN_BUILD_FILE,
    patch_cmds_win = EXPORT_WORKSPACE_IN_BUILD_FILE_WIN,
)

# This must be kept in sync with src/test/shell/bazel/testdata/jdk_http_archives.
http_archive(
    name = "remote_java_tools_test",
    patch_cmds = EXPORT_WORKSPACE_IN_BUILD_FILE,
    patch_cmds_win = EXPORT_WORKSPACE_IN_BUILD_FILE_WIN,
    sha256 = "12cffbb7c87622a6bd6e9231e81ecb9efdb118afbdd6e047ef06eeb3d72a7dc3",
    urls = [
        "https://mirror.bazel.build/bazel_java_tools/releases/java/v11.1/java_tools-v11.1.zip",
    ],
)

# This must be kept in sync with src/test/shell/bazel/testdata/jdk_http_archives.
http_archive(
    name = "remote_java_tools_test_linux",
    patch_cmds = EXPORT_WORKSPACE_IN_BUILD_FILE,
    patch_cmds_win = EXPORT_WORKSPACE_IN_BUILD_FILE_WIN,
    sha256 = "a0dea21d348c8be94d06fde5a6c18d7691aa659cd56c3f1f932f0a28ae943a23",
    urls = [
        "https://mirror.bazel.build/bazel_java_tools/releases/java/v11.1/java_tools_linux-v11.1.zip",
    ],
)

# This must be kept in sync with src/test/shell/bazel/testdata/jdk_http_archives.
http_archive(
    name = "remote_java_tools_test_windows",
    patch_cmds = EXPORT_WORKSPACE_IN_BUILD_FILE,
    patch_cmds_win = EXPORT_WORKSPACE_IN_BUILD_FILE_WIN,
    sha256 = "ac4d22ce9b10a1d5e46cbae0beb63221d96043d1f3543a729482005481e3e51a",
    urls = [
        "https://mirror.bazel.build/bazel_java_tools/releases/java/v11.1/java_tools_windows-v11.1.zip",
    ],
)

# This must be kept in sync with src/test/shell/bazel/testdata/jdk_http_archives.
http_archive(
    name = "remote_java_tools_test_darwin",
    patch_cmds = EXPORT_WORKSPACE_IN_BUILD_FILE,
    patch_cmds_win = EXPORT_WORKSPACE_IN_BUILD_FILE_WIN,
    sha256 = "72a2f34806e7f83b111601495c3bd401b96ea1794daa259608481fd4f6a60629",
    urls = [
        "https://mirror.bazel.build/bazel_java_tools/releases/java/v11.1/java_tools_darwin-v11.1.zip",
    ],
)

# This must be kept in sync with src/test/shell/bazel/testdata/jdk_http_archives.
http_archive(
    name = "openjdk11_linux_archive",
    build_file_content = """
java_runtime(name = 'runtime', srcs =  glob(['**']), visibility = ['//visibility:public'])
exports_files(["WORKSPACE"], visibility = ["//visibility:public"])
""",
    sha256 = "360626cc19063bc411bfed2914301b908a8f77a7919aaea007a977fa8fb3cde1",
    strip_prefix = "zulu11.37.17-ca-jdk11.0.6-linux_x64",
    urls = ["https://mirror.bazel.build/openjdk/azul-zulu11.37.17-ca-jdk11.0.6/zulu11.37.17-ca-jdk11.0.6-linux_x64.tar.gz"],
)

# This must be kept in sync with src/test/shell/bazel/testdata/jdk_http_archives.
http_archive(
    name = "openjdk11_darwin_archive",
    build_file_content = """
java_runtime(name = 'runtime', srcs =  glob(['**']), visibility = ['//visibility:public'])
exports_files(["WORKSPACE"], visibility = ["//visibility:public"])
""",
    sha256 = "e1fe56769f32e2aaac95e0a8f86b5a323da5af3a3b4bba73f3086391a6cc056f",
    strip_prefix = "zulu11.37.17-ca-jdk11.0.6-macosx_x64",
    urls = ["https://mirror.bazel.build/openjdk/azul-zulu11.37.17-ca-jdk11.0.6/zulu11.37.17-ca-jdk11.0.6-macosx_x64.tar.gz"],
)

# This must be kept in sync with src/test/shell/bazel/testdata/jdk_http_archives.
http_archive(
    name = "openjdk11_windows_archive",
    build_file_content = """
java_runtime(name = 'runtime', srcs =  glob(['**']), visibility = ['//visibility:public'])
exports_files(["WORKSPACE"], visibility = ["//visibility:public"])
""",
    sha256 = "a9695617b8374bfa171f166951214965b1d1d08f43218db9a2a780b71c665c18",
    strip_prefix = "zulu11.37.17-ca-jdk11.0.6-win_x64",
    urls = ["https://mirror.bazel.build/openjdk/azul-zulu11.37.17-ca-jdk11.0.6/zulu11.37.17-ca-jdk11.0.6-win_x64.zip"],
)

# This must be kept in sync with src/test/shell/bazel/testdata/jdk_http_archives.
http_archive(
    name = "openjdk14_linux_archive",
    build_file_content = """
java_runtime(name = 'runtime', srcs =  glob(['**']), visibility = ['//visibility:public'])
exports_files(["WORKSPACE"], visibility = ["//visibility:public"])
""",
    sha256 = "48bb8947034cd079ad1ef83335e7634db4b12a26743a0dc314b6b861480777aa",
    strip_prefix = "zulu14.28.21-ca-jdk14.0.1-linux_x64",
    urls = ["https://mirror.bazel.build/cdn.azul.com/zulu/bin/zulu14.28.21-ca-jdk14.0.1-linux_x64.tar.gz"],
)

# This must be kept in sync with src/test/shell/bazel/testdata/jdk_http_archives.
http_archive(
    name = "openjdk14_darwin_archive",
    build_file_content = """
java_runtime(name = 'runtime', srcs =  glob(['**']), visibility = ['//visibility:public'])
exports_files(["WORKSPACE"], visibility = ["//visibility:public"])
""",
    sha256 = "088bd4d0890acc9f032b738283bf0f26b2a55c50b02d1c8a12c451d8ddf080dd",
    strip_prefix = "zulu14.28.21-ca-jdk14.0.1-macosx_x64",
    urls = ["https://mirror.bazel.build/cdn.azul.com/zulu/bin/zulu14.28.21-ca-jdk14.0.1-macosx_x64.tar.gz"],
)

# This must be kept in sync with src/test/shell/bazel/testdata/jdk_http_archives.
http_archive(
    name = "openjdk14_windows_archive",
    build_file_content = """
java_runtime(name = 'runtime', srcs =  glob(['**']), visibility = ['//visibility:public'])
exports_files(["WORKSPACE"], visibility = ["//visibility:public"])
""",
    sha256 = "9cb078b5026a900d61239c866161f0d9558ec759aa15c5b4c7e905370e868284",
    strip_prefix = "zulu14.28.21-ca-jdk14.0.1-win_x64",
    urls = ["https://mirror.bazel.build/cdn.azul.com/zulu/bin/zulu14.28.21-ca-jdk14.0.1-win_x64.zip"],
)

# This must be kept in sync with src/test/shell/bazel/testdata/jdk_http_archives.
http_archive(
    name = "openjdk15_linux_archive",
    build_file_content = """
java_runtime(name = 'runtime', srcs =  glob(['**']), visibility = ['//visibility:public'])
exports_files(["WORKSPACE"], visibility = ["//visibility:public"])
""",
    sha256 = "0a38f1138c15a4f243b75eb82f8ef40855afcc402e3c2a6de97ce8235011b1ad",
    strip_prefix = "zulu15.27.17-ca-jdk15.0.0-linux_x64",
    urls = [
        "https://mirror.bazel.build/cdn.azul.com/zulu/bin/zulu15.27.17-ca-jdk15.0.0-linux_x64.tar.gz",
        "https://cdn.azul.com/zulu/bin/zulu15.27.17-ca-jdk15.0.0-linux_x64.tar.gz",
    ],
)

# This must be kept in sync with src/test/shell/bazel/testdata/jdk_http_archives.
http_archive(
    name = "openjdk15_darwin_archive",
    build_file_content = """
java_runtime(name = 'runtime', srcs =  glob(['**']), visibility = ['//visibility:public'])
exports_files(["WORKSPACE"], visibility = ["//visibility:public"])
""",
    sha256 = "f80b2e0512d9d8a92be24497334c974bfecc8c898fc215ce0e76594f00437482",
    strip_prefix = "zulu15.27.17-ca-jdk15.0.0-macosx_x64",
    urls = [
        "https://mirror.bazel.build/cdn.azul.com/zulu/bin/zulu15.27.17-ca-jdk15.0.0-macosx_x64.tar.gz",
        "https://cdn.azul.com/zulu/bin/zulu15.27.17-ca-jdk15.0.0-macosx_x64.tar.gz",
    ],
)

# This must be kept in sync with src/test/shell/bazel/testdata/jdk_http_archives.
http_archive(
    name = "openjdk15_windows_archive",
    build_file_content = """
java_runtime(name = 'runtime', srcs =  glob(['**']), visibility = ['//visibility:public'])
exports_files(["WORKSPACE"], visibility = ["//visibility:public"])
""",
    sha256 = "f535a530151e6c20de8a3078057e332b08887cb3ba1a4735717357e72765cad6",
    strip_prefix = "zulu15.27.17-ca-jdk15.0.0-win_x64",
    urls = [
        "https://mirror.bazel.build/cdn.azul.com/zulu/bin/zulu15.27.17-ca-jdk15.0.0-win_x64.zip",
        "https://cdn.azul.com/zulu/bin/zulu15.27.17-ca-jdk15.0.0-win_x64.zip",
    ],
)

load("@io_bazel_skydoc//:setup.bzl", "stardoc_repositories")

stardoc_repositories()

load("@io_bazel_rules_sass//:package.bzl", "rules_sass_dependencies")

rules_sass_dependencies()

load("@build_bazel_rules_nodejs//:index.bzl", "node_repositories")

node_repositories()

load("@io_bazel_rules_sass//:defs.bzl", "sass_repositories")

sass_repositories()

register_execution_platforms("//:default_host_platform")  # buildozer: disable=positional-args

# Tools for building deb, rpm and tar files.
dist_http_archive(
    name = "rules_pkg",
    patch_cmds = EXPORT_WORKSPACE_IN_BUILD_FILE,
    patch_cmds_win = EXPORT_WORKSPACE_IN_BUILD_FILE_WIN,
)

load("@rules_pkg//:deps.bzl", "rules_pkg_dependencies")

rules_pkg_dependencies()

# Toolchains for Resource Compilation (.rc files on Windows).
load("//src/main/res:winsdk_configure.bzl", "winsdk_configure")

winsdk_configure(name = "local_config_winsdk")

load("@local_config_winsdk//:toolchains.bzl", "register_local_rc_exe_toolchains")

register_local_rc_exe_toolchains()

register_toolchains("//src/main/res:empty_rc_toolchain")

dist_http_archive(
    name = "com_github_grpc_grpc",
)

# Projects using gRPC as an external dependency must call both grpc_deps() and
# grpc_extra_deps().
load("@com_github_grpc_grpc//bazel:grpc_deps.bzl", "grpc_deps")

grpc_deps()

load("@com_github_grpc_grpc//bazel:grpc_extra_deps.bzl", "grpc_extra_deps")

grpc_extra_deps()

load("//tools/distributions/debian:deps.bzl", "debian_deps")

debian_deps()

load("@bazel_skylib//:workspace.bzl", "bazel_skylib_workspace")

bazel_skylib_workspace()<|MERGE_RESOLUTION|>--- conflicted
+++ resolved
@@ -129,14 +129,6 @@
     name = "additional_distfiles",
     # Keep in sync with the archives fetched as part of building bazel.
     archives = [
-<<<<<<< HEAD
-        "java_tools-v11.0.zip",
-        "java_tools_linux-v11.0.zip",
-        "java_tools_windows-v11.0.zip",
-        "java_tools_darwin-v11.0.zip",
-=======
-        "e0b0291b2c51fbe5a7cfa14473a1ae850f94f021.zip",
->>>>>>> 5b04895e
         "coverage_output_generator-v2.5.zip",
         "android_tools_pkg-0.19.0rc3.tar.gz",
         # bazelbuild/rules_proto
@@ -147,14 +139,6 @@
     dirname = "derived/distdir",
     dist_deps = {dep: attrs for dep, attrs in DIST_DEPS.items() if "additional_distfiles" in attrs["used_in"]},
     sha256 = {
-<<<<<<< HEAD
-        "java_tools-v11.0.zip": "09ecd438f1a10aa36bf0a6a2f24ead884ef7e8e8a46d086f8af6db33556b76a8",
-        "java_tools_linux-v11.0.zip": "b66d5b97b90cb20787cfa61565672b0538912d230f120a03f38020052f25c4bc",
-        "java_tools_windows-v11.0.zip": "8a683275b0f24e011b56e27eb4d7e35919d774ae57ec3353d48606cfc81e4116",
-        "java_tools_darwin-v11.0.zip": "39e3bb7e554e817de76a9b2cc9354b0c2363108dfcd56b360d3c35eadc8cddbd",
-=======
-        "e0b0291b2c51fbe5a7cfa14473a1ae850f94f021.zip": "fe2e04f91ce8c59d49d91b8102edc6627c6fa2906c1b0e7346f01419ec4f419d",
->>>>>>> 5b04895e
         "coverage_output_generator-v2.5.zip": "cd14f1cb4559e4723e63b7e7b06d09fcc3bd7ba58d03f354cdff1439bd936a7d",
         "android_tools_pkg-0.19.0rc3.tar.gz": "ea5c0589a01e2a9f43c20e5c145d3530e3b3bdbe7322789bc5da38d0ca49b837",
         # bazelbuild/rules_proto
@@ -163,24 +147,6 @@
         "382d5afc60e05470c23e8de19b19fc5ad231e732.tar.gz": "7992217989f3156f8109931c1fc6db3434b7414957cb82371552377beaeb9d6c",
     },
     urls = {
-<<<<<<< HEAD
-        "java_tools-v11.0.zip": [
-            "https://mirror.bazel.build/bazel_java_tools/releases/java/v11.0/java_tools-v11.0.zip",
-        ],
-        "java_tools_linux-v11.0.zip": [
-            "https://mirror.bazel.build/bazel_java_tools/releases/java/v11.0/java_tools_linux-v11.0.zip",
-        ],
-        "java_tools_windows-v11.0.zip": [
-            "https://mirror.bazel.build/bazel_java_tools/releases/java/v11.0/java_tools_windows-v11.0.zip",
-        ],
-        "java_tools_darwin-v11.0.zip": [
-            "https://mirror.bazel.build/bazel_java_tools/releases/java/v11.0/java_tools_darwin-v11.0.zip",
-=======
-        "e0b0291b2c51fbe5a7cfa14473a1ae850f94f021.zip": [
-            "https://mirror.bazel.build/github.com/google/desugar_jdk_libs/archive/e0b0291b2c51fbe5a7cfa14473a1ae850f94f021.zip",
-            "https://github.com/google/desugar_jdk_libs/archive/e0b0291b2c51fbe5a7cfa14473a1ae850f94f021.zip",
->>>>>>> 5b04895e
-        ],
         "coverage_output_generator-v2.5.zip": [
             "https://mirror.bazel.build/bazel_coverage_output_generator/releases/coverage_output_generator-v2.5.zip",
         ],
